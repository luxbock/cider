;;; nrepl.el --- Client for Clojure nREPL

;; Copyright © 2012 Tim King, Phil Hagelberg
;;
;; Author: Tim King <kingtim@gmail.com>
;;         Phil Hagelberg <technomancy@gmail.com>
;; URL: http://www.github.com/kingtim/nrepl.el
;; Version: 0.1.5
;; Keywords: languages, clojure, nrepl
;; Package-Requires: ((clojure-mode "1.11"))

;; This program is free software: you can redistribute it and/or modify
;; it under the terms of the GNU General Public License as published by
;; the Free Software Foundation, either version 3 of the License, or
;; (at your option) any later version.

;; This program is distributed in the hope that it will be useful,
;; but WITHOUT ANY WARRANTY; without even the implied warranty of
;; MERCHANTABILITY or FITNESS FOR A PARTICULAR PURPOSE.  See the
;; GNU General Public License for more details.

;; You should have received a copy of the GNU General Public License
;; along with this program.  If not, see <http://www.gnu.org/licenses/>.

;; This file is not part of GNU Emacs.

;;; Commentary:

;; Provides an elisp client to connect to Clojure nREPL servers.

;;; Installation:

;; Available as a package in marmalade-repo.org and melpa.milkbox.net.

;; (add-to-list 'package-archives
;;              '("marmalade" . "http://marmalade-repo.org/packages/"))
;;
;; or
;;
;; (add-to-list 'package-archives
;;              '("melpa" . "http://melpa.milkbox.net/packages/") t)
;;
;; M-x package-install nrepl

;;; Usage:

;; M-x nrepl-jack-in

;;; Code:

(require 'clojure-mode)
(require 'thingatpt)
(require 'etags)
(require 'arc-mode)
(require 'ansi-color)
(require 'eldoc)
(require 'cl)

(defgroup nrepl nil
  "Interaction with the Clojure nREPL Server."
  :prefix "nrepl-"
  :group 'applications)

(defcustom nrepl-connected-hook nil
  "List of functions to call when connecting to the nREPL server."
  :type 'hook
  :group 'nrepl)

(defvar nrepl-version "0.1.5-preview"
  "The current nrepl version.")

(defvar nrepl-connection-buffer " *nrepl-connection*")
(defvar nrepl-server-buffer " *nrepl-server*")
(defvar nrepl-nrepl-buffer "*nrepl*")
(defvar nrepl-error-buffer "*nREPL error*")

(defface nrepl-prompt-face
  '((t (:inherit font-lock-keyword-face)))
  "Face for the prompt in the nREPL client."
  :group 'nrepl)

(defface nrepl-output-face
  '((t (:inherit font-lock-string-face)))
  "Face for output in the nREPL client."
  :group 'nrepl)

(defface nrepl-error-face
  '((t (:inherit font-lock-string-face)))
  "Face for errors in the nREPL client."
  :group 'nrepl)

(defface nrepl-input-face
  '((t (:bold t)))
  "Face for previous input in the nREPL client."
  :group 'nrepl)

(defface nrepl-result-face
  '((t ()))
  "Face for the result of an evaluation in the nREPL client."
  :group 'nrepl)

(defmacro nrepl-propertize-region (props &rest body)
  "Execute BODY and add PROPS to all the text it inserts.
 More precisely, PROPS are added to the region between the point's
 positions before and after executing BODY."
  (let ((start (make-symbol "start-pos")))
    `(let ((,start (point)))
       (prog1 (progn ,@body)
         (add-text-properties ,start (point) ,props)))))

(put 'nrepl-propertize-region 'lisp-indent-function 1)

;; buffer local declarations
(defvar nrepl-session nil
  "Current nREPL session id.")

<<<<<<< HEAD
(defvar nrepl-ops nil
  "Available server operations for this connection.")
=======
(defvar nrepl-tooling-session nil
  "Current nREPL tooling session id.
To be used for tooling calls (i.e. completion, eldoc, etc)")
>>>>>>> 541372b7

(defvar nrepl-input-start-mark)

(defvar nrepl-prompt-start-mark)

(defvar nrepl-request-counter 0
  "Continuation serial number counter.")
 
(defvar nrepl-old-input-counter 0
  "Counter used to generate unique `nrepl-old-input' properties.
This property value must be unique to avoid having adjacent inputs be
joined together.")

(defvar nrepl-requests (make-hash-table :test 'equal))

(defvar nrepl-buffer-ns "user"
  "Current clojure namespace of this buffer.")

(defvar nrepl-input-history '()
  "History list of strings read from the nREPL buffer.")

(defvar nrepl-input-history-index 0
  "Current position in the history list.")

(defvar nrepl-input-history-items-added 0
  "Variable counting the items added in the current session.")

(defvar nrepl-output-start nil
  "Marker for the start of output.")

(defvar nrepl-output-end
  "Marker for the end of output.")

(defvar nrepl-sync-response nil
  "Result of the last sync request.")

(defvar nrepl-err-handler 'nrepl-default-err-handler
  "Evaluation error handler")

(defvar nrepl-extra-eldoc-commands '("nrepl-complete" "yas/expand")
  "Extra commands to be added to eldoc's safe commands list.")

(defcustom nrepl-popup-stacktraces t
  "Non-nil means pop-up error stacktraces.
   Nil means do not, useful when in repl"
  :type 'boolean
  :group 'nrepl)

(defun nrepl-make-variables-buffer-local (&rest variables)
  (mapcar #'make-variable-buffer-local variables))

(nrepl-make-variables-buffer-local
 'nrepl-session
<<<<<<< HEAD
 'nrepl-ops
=======
 'nrepl-tooling-session
>>>>>>> 541372b7
 'nrepl-input-start-mark
 'nrepl-prompt-start-mark
 'nrepl-request-counter
 'nrepl-requests
 'nrepl-old-input-counter
 'nrepl-buffer-ns
 'nrepl-input-history
 'nrepl-input-history-items-added
 'nrepl-current-input-history-index
 'nrepl-output-start
 'nrepl-output-end
 'nrepl-sync-response)

(defun nrepl-reset-markers ()
  (dolist (markname '(nrepl-output-start
                      nrepl-output-end
                      nrepl-prompt-start-mark
                      nrepl-input-start-mark))
    (set markname (make-marker))
    (set-marker (symbol-value markname) (point))))

;;; Bencode
;;; Adapted from http://www.emacswiki.org/emacs-en/bencode.el
;;; and modified to work with utf-8
(defun nrepl-bdecode-buffer ()
  "Decode a bencoded string in the current buffer starting at point."
  (cond ((looking-at "i\\([0-9]+\\)e")
         (goto-char (match-end 0))
         (string-to-number (match-string 1)))
        ((looking-at "\\([0-9]+\\):")
         (goto-char (match-end 0))
         (let ((start (point))
               (end (byte-to-position (+ (position-bytes (point)) (string-to-number (match-string 1))))))
           (goto-char end)
           (buffer-substring-no-properties start end)))
        ((looking-at "l")
         (goto-char (match-end 0))
         (let (result item)
           (while (setq item (nrepl-bdecode-buffer))
             (setq result (cons item result)))
           (nreverse result)))
        ((looking-at "d")
         (goto-char (match-end 0))
         (let (dict key item)
           (while (setq item (nrepl-bdecode-buffer))
             (if key
                 (setq dict (cons (cons key item) dict)
                       key nil)
               (unless (stringp item)
                 (error "Dictionary keys have to be strings: %s" item))
               (setq key item)))
           (cons 'dict (nreverse dict))))
        ((looking-at "e")
         (goto-char (match-end 0))
         nil)
        (t
         (error "Cannot decode object: %d" (point)))))

(defun nrepl-decode (str)
  (with-temp-buffer
    (save-excursion
      (insert str))
    (let ((result '()))
      (while (not (eobp))
        (setq result (cons (nrepl-bdecode-buffer) result)))
      (nreverse result))))

(defun nrepl-netstring (string)
  (let ((size (string-bytes string)))
    (format "%s:%s" size string)))

(defun nrepl-bencode (message)
  (concat "d" (apply 'concat (mapcar 'nrepl-netstring message)) "e"))

(defun nrepl-eval-region (start end)
   "Evaluate region."
   (interactive "r")
   (nrepl-interactive-eval (buffer-substring-no-properties start end)))

 (defun nrepl-eval-buffer ()
   "Evaluate the current buffer."
   (interactive)
   (nrepl-eval-region (point-min) (point-max)))

(defun nrepl-expression-at-point ()
  "Return the text of the expr at point."
  (apply #'buffer-substring-no-properties
         (nrepl-region-for-expression-at-point)))

(defun nrepl-region-for-expression-at-point ()
   "Return the start and end position of defun at point."
   (save-excursion
     (save-match-data
       (end-of-defun)
       (let ((end (point)))
         (beginning-of-defun)
         (list (point) end)))))

(defun nrepl-eval-expression-at-point (&optional prefix)
  "Evaluate the current toplevel form."
  (interactive "P")
  (let ((form (nrepl-expression-at-point)))
    (if prefix
        (nrepl-interactive-eval-print form)
        (nrepl-interactive-eval form))))

(defun nrepl-eval-ns-form ()
  "Evaluate the current buffer's namespace form."
  (interactive)
  (when (clojure-find-ns)
    (save-excursion
      (goto-char (match-beginning 0))
      (nrepl-eval-expression-at-point))))

(defun nrepl-last-expression ()
  (buffer-substring-no-properties
   (save-excursion (backward-sexp) (point))
   (point)))

(defun nrepl-find-resource (resource)
  (cond ((string-match "^file:\\(.+\\)" resource)
         (find-file (match-string 1 resource)))
        ((string-match "^\\(jar\\|zip\\):file:\\(.+\\)!/\\(.+\\)" resource)
         (let* ((jar (match-string 2 resource))
                (path (match-string 3 resource))
                (buffer-already-open (get-buffer (file-name-nondirectory jar))))
           (find-file jar)
           (goto-char (point-min))
           (search-forward path)
           (let ((opened-buffer (current-buffer)))
             (archive-extract)
             (when (not buffer-already-open)
               (kill-buffer opened-buffer)))))
        (:else (error "Unknown resource path %s" resource))))

(defun nrepl-jump-to-def-for (location)
  ;; ugh; elisp destructuring doesn't work for vectors
  (let ((resource (aref location 0))
        (path (aref location 1))
        (line (aref location 2)))
    (if (and path (file-exists-p path))
        (find-file path)
      (nrepl-find-resource resource))
    (goto-char (point-min))
    (forward-line (1- line))
    (search-forward-regexp "(def[^\s]* +" nil t)))

(defun nrepl-jump-to-def-handler (buffer)
  ;; TODO: got to be a simpler way to do this
  (nrepl-make-response-handler buffer
                               (lambda (buffer value)
                                 (with-current-buffer buffer
                                   (ring-insert find-tag-marker-ring (point-marker)))
                                 (nrepl-jump-to-def-for
                                  (car (read-from-string value))))
                               (lambda (buffer out) (message out))
                               (lambda (buffer err) (message err))
                               nil))

(defun nrepl-jump-to-def (var)
  "Jump to the definition of the var at point."
  (let ((form (format "((clojure.core/juxt
                         (comp clojure.core/str clojure.java.io/resource :file)
                         (comp clojure.core/str clojure.java.io/file :file) :line)
                        (clojure.core/meta (clojure.core/resolve '%s)))"
                      var)))
    (nrepl-send-string form
                       (nrepl-jump-to-def-handler (current-buffer))
                       nrepl-buffer-ns
                       (nrepl-current-tooling-session))))

(defun nrepl-jump (query)
  (interactive "P")
  (nrepl-read-symbol-name "Symbol: " 'nrepl-jump-to-def query))

(defalias 'nrepl-jump-back 'pop-tag-mark)

(defvar nrepl-completion-fn 'nrepl-completion-complete-core-fn)

(defun nrepl-completion-complete-core-fn (str)
  "Return a list of completions using complete.core/completions."
  (let ((strlst (plist-get
                 (nrepl-send-string-sync
                  (format "(complete.core/completions \"%s\" *ns*)" str)
                  nrepl-buffer-ns
                  (nrepl-current-tooling-session))
                 :value)))
    (when strlst
      (car (read-from-string strlst)))))

(defun nrepl-complete-at-point ()
  (let ((sap (symbol-at-point)))
    (when (and sap (not (in-string-p)))
      (let ((bounds (bounds-of-thing-at-point 'symbol)))
        (list (car bounds) (cdr bounds)
              (completion-table-dynamic nrepl-completion-fn))))))

(defun nrepl-eldoc-format-thing (thing)
  (propertize thing 'face 'font-lock-function-name-face))

(defun nrepl-eldoc-format-arglist (arglist)
  ;; TODO: find out which arglist variant is in use and which argument
  ;; is currently under point.  Highlight that argument
  ;; for now:
  arglist)

(defun nrepl-eldoc-handler (buffer the-thing)
  (lexical-let ((thing the-thing))
    (nrepl-make-response-handler 
     buffer
     (lambda (buffer value)
       (when (not (string-equal value "nil"))
         (message (format "%s: %s" 
                          (nrepl-eldoc-format-thing thing) 
                          (nrepl-eldoc-format-arglist value)))))
       nil nil nil)))

(defun nrepl-eldoc ()
  "Backend function for eldoc to show argument list in the echo area."
  (let* ((thing (nrepl-operator-before-point))
         (form (format "(try
                         (:arglists 
                          (clojure.core/meta
                           (clojure.core/resolve
                            (clojure.core/read-string \"%s\"))))
                         (catch Throwable t nil))" thing)))
    (when thing
        (nrepl-send-string form
                           (nrepl-eldoc-handler (current-buffer)
                                                thing)
                           nrepl-buffer-ns
                           (nrepl-current-tooling-session)))))

(defun nrepl-turn-on-eldoc-mode ()
  (make-local-variable 'eldoc-documentation-function)
  (setq eldoc-documentation-function 'nrepl-eldoc)
  (apply 'eldoc-add-command nrepl-extra-eldoc-commands)
  (turn-on-eldoc-mode))

;;; Response handlers
(defmacro nrepl-dbind-response (response keys &rest body)
  "Destructure an nREPL response dict."
  `(let ,(loop for key in keys
               collect `(,key (cdr (assoc ,(format "%s" key) ,response))))
     ,@body))

(put 'nrepl-dbind-response 'lisp-indent-function 2)

(defun nrepl-make-response-handler (buffer value-handler stdout-handler stderr-handler done-handler)
  (lexical-let ((buffer buffer)
                (value-handler value-handler)
                (stdout-handler stdout-handler)
                (stderr-handler stderr-handler)
                (done-handler done-handler))
    (lambda (response)
      (nrepl-dbind-response response (value ns out err status id ex root-ex)
        (cond (value
               (with-current-buffer buffer
                 (if ns
                     (setq nrepl-buffer-ns ns)))
               (if value-handler
                   (funcall value-handler buffer value)))
              (out
               (if stdout-handler
                   (funcall stdout-handler buffer out)))
              (err
               (if stderr-handler
                   (funcall stderr-handler buffer err)))
              (status
               (if (member "interrupted" status)
                   (message "Evaluation interrupted."))
               (if (member "eval-error" status)
                   (funcall nrepl-err-handler buffer ex root-ex))
               (if (member "namespace-not-found" status)
                   (message "Namespace not found."))
               (if (member "need-input" status)
                   (nrepl-need-input buffer))
               (if (member "done" status)
                   (progn (remhash id nrepl-requests)
                          (if done-handler
                              (funcall done-handler buffer))))))))))

(defun nrepl-stdin-handler (buffer)
  (nrepl-make-response-handler buffer
                                (lambda (buffer value)
                                 (nrepl-emit-result buffer value t))
                                (lambda (buffer out)
                                  (nrepl-emit-output buffer out t))
                                (lambda (buffer err)
                                  (nrepl-emit-output buffer err t))
                                nil))

(defun nrepl-handler (buffer)
  (nrepl-make-response-handler buffer
                               (lambda (buffer value)
                                 (nrepl-emit-result buffer value t))
                               (lambda (buffer out)
                                 (nrepl-emit-output buffer out t))
                               (lambda (buffer err)
                                 (nrepl-emit-output buffer err t))
                               (lambda (buffer)
                                 (nrepl-emit-prompt buffer))))

(defun nrepl-interactive-eval-handler (buffer)
  (nrepl-make-response-handler buffer
                               (lambda (buffer value)
                                 (message (format "%s" value)))
                               (lambda (buffer value)
                                 (nrepl-emit-interactive-output value))
                               (lambda (buffer err)
                                 (message (format "%s" err)))
                               '()))

(defun nrepl-interactive-eval-print-handler (buffer)
  (nrepl-make-response-handler buffer
                               (lambda (buffer value)
                                 (with-current-buffer buffer
                                   (insert (format "%s" value))))
                               '()
                               (lambda (buffer err)
                                 (message (format "%s" err)))
                               '()))

(defun nrepl-popup-eval-print-handler (buffer)
  (nrepl-make-response-handler buffer
                               (lambda (buffer str)
                                 (nrepl-emit-into-popup-buffer buffer str))
                               '()
                               (lambda (buffer str)
                                 (nrepl-emit-into-popup-buffer buffer str))
                               '()))

(defun nrepl-popup-eval-out-handler (buffer)
  (nrepl-make-response-handler buffer
                               '()
                               (lambda (buffer str)
                                 (nrepl-emit-into-popup-buffer buffer str))
                               (lambda (buffer str)
                                 (nrepl-emit-into-popup-buffer buffer str))
                               '()))

(defun nrepl-default-err-handler (buffer ex root-ex)
  ;; TODO: use pst+ here for colorization. currently breaks bencode.
  ;; TODO: use ex and root-ex as fallback values to display when pst/print-stack-trace-not-found
  (if (or nrepl-popup-stacktraces
          (not (eq 'nrepl-mode 
                   (cdr (assq 'major-mode 
                              (buffer-local-variables buffer))))))
      (with-current-buffer buffer
        (nrepl-send-string "(if-let [pst+ (clojure.core/resolve 'clj-stacktrace.repl/pst+)]
                        (pst+ *e) (clojure.stacktrace/print-stack-trace *e))"
                           (nrepl-make-response-handler
                            (nrepl-popup-buffer nrepl-error-buffer t)
                            nil
                            'nrepl-emit-into-color-buffer nil nil)))
    ;; TODO: maybe put the stacktrace in a tmp buffer somewhere that the user
    ;; can pull up with a hotkey only when interested in seeing it?
    ))

(defun nrepl-need-input (buffer)
  (with-current-buffer buffer
    (nrepl-send-stdin (concat (read-from-minibuffer "Stdin: ") "\n")
                      (nrepl-stdin-handler buffer))))


;;;; Popup buffers
(defvar nrepl-popup-restore-data nil
   "Data needed when closing popup windows.
 This is used as buffer local variable.
 The format is (POPUP-WINDOW SELECTED-WINDOW OLD-BUFFER).
 POPUP-WINDOW is the window used to display the temp buffer.
 That window may have been reused or freshly created.
 SELECTED-WINDOW is the window that was selected before displaying
 the popup buffer.
 OLD-BUFFER is the buffer that was previously displayed in POPUP-WINDOW.
 OLD-BUFFER is nil if POPUP-WINDOW was newly created.")

(define-minor-mode nrepl-popup-buffer-mode
   "Mode for nrepl popup buffers"
   nil
   (" nREPL-tmp")
   '(("q" .  nrepl-popup-buffer-quit-function)))

(make-variable-buffer-local
 (defvar nrepl-popup-buffer-quit-function 'nrepl-popup-buffer-quit
   "The function that is used to quit a temporary popup buffer."))

(defun nrepl-popup-buffer-quit-function (&optional kill-buffer-p)
  "Wrapper to invoke the value of `nrepl-popup-buffer-quit-function'."
  (interactive)
  (funcall nrepl-popup-buffer-quit-function kill-buffer-p))

(defun nrepl-popup-buffer (name select)
  (with-current-buffer (nrepl-make-popup-buffer name)
    (setq buffer-read-only t)
    (set-window-point (nrepl-display-popup-buffer select) (point))
    (current-buffer)))

(defun nrepl-display-popup-buffer (select)
  "Display the current buffer.
 Save the selected-window in a buffer-local variable, so that we
 can restore it later."
  (let ((selected-window (selected-window))
        (old-windows))
    (walk-windows (lambda (w) (push (cons w (window-buffer w)) old-windows))
                  nil t)
    (let ((new-window (display-buffer (current-buffer))))
      (unless nrepl-popup-restore-data
        (set (make-local-variable 'nrepl-popup-restore-data)
             (list new-window
                   selected-window
                   (cdr (find new-window old-windows :key #'car)))))
      (when select
        (select-window new-window))
      new-window)))

(defun nrepl-close-popup-window ()
   (when nrepl-popup-restore-data
     (destructuring-bind (popup-window selected-window old-buffer)
         nrepl-popup-restore-data
       (bury-buffer)
       (when (eq popup-window (selected-window))
         (cond ((and (not old-buffer) (not (one-window-p)))
                (delete-window popup-window))
               ((and old-buffer (buffer-live-p old-buffer))
                (set-window-buffer popup-window old-buffer))))
       (when (window-live-p selected-window)
         (select-window selected-window))))
   (kill-local-variable 'nrepl-popup-restore-data))

(defun nrepl-popup-buffer-quit (&optional kill-buffer-p)
   "Get rid of the current (temp) buffer without asking.
 Restore the window configuration unless it was changed since we
 last activated the buffer."
   (interactive)
   (let ((buffer (current-buffer)))
     (nrepl-close-popup-window)
     (when kill-buffer-p
       (kill-buffer buffer))))

(defun nrepl-make-popup-buffer (name)
  "Create a temporary buffer called NAME."
  (with-current-buffer (get-buffer-create name)
    (kill-all-local-variables)
    (setq buffer-read-only nil)
    (erase-buffer)
    (set-syntax-table clojure-mode-syntax-table)
    (nrepl-popup-buffer-mode 1)
    (current-buffer)))

(defun nrepl-emit-into-popup-buffer (buffer value)
  (with-current-buffer buffer
    (let ((inhibit-read-only t)
          (buffer-undo-list t))
      (insert (format "%s" value))
      (indent-sexp)
      (font-lock-fontify-buffer))))

(defun nrepl-emit-into-color-buffer (buffer value)
  (with-current-buffer buffer
    (let ((inhibit-read-only t)
          (buffer-undo-list t))
      (goto-char (point-max))
      (insert (format "%s" value))
      (ansi-color-apply-on-region (point-min) (point-max)))
    (goto-char (point-min))))


;;;; Macroexpansion
(define-minor-mode nrepl-macroexpansion-minor-mode
   "Mode for nrepl macroexpansion buffers"
   nil
   (" ")
   '(("g" .  nrepl-macroexpand-1-last-expression)))

(defun nrepl-macroexpand-expr (macroexpand expr pprint-p &optional buffer)
  "Evaluate the expression preceding point and print the result
into the special buffer. Prefix argument forces pretty-printed output."
  (interactive "P")
  (let* ((ns nrepl-buffer-ns)
        (form (format
               (if pprint-p
                   "(clojure.pprint/pprint (%s '%s))"
                 "(%s '%s)") macroexpand expr))
        (macroexpansion-buffer (or buffer (nrepl-initialize-macroexpansion-buffer)))
        (handler (if pprint-p 
                   #'nrepl-popup-eval-out-handler
                   #'nrepl-popup-eval-print-handler)))
    (nrepl-send-string form
                       (funcall handler macroexpansion-buffer)
                       ns)))

(defun nrepl-macroexpand-last-expression (&optional prefix)
  "Invoke 'macroexpand' on the expression preceding point and display the result
in a macroexpansion buffer. Prefix argument forces pretty-printed output."
  (interactive "P")
  (nrepl-macroexpand-expr 'macroexpand (nrepl-last-expression) prefix))

(defun nrepl-macroexpand-1-last-expression (&optional prefix)
  "Invoke 'macroexpand-1' on the expression preceding point and display the result
in a macroexpansion buffer. Prefix argument forces pretty-printed output."
  (interactive "P")
  (nrepl-macroexpand-expr 'macroexpand-1 (nrepl-last-expression) prefix))

(defun nrepl-macroexpand-all-last-expression (&optional prefix)
"Invoke 'clojure.walk/macroexpand-all' on the expression preceding point and display the result
in a macroexpansion buffer. Prefix argument forces pretty-printed output."
  (interactive "P")
  (nrepl-macroexpand-expr 'clojure.walk/macroexpand-all (nrepl-last-expression) prefix))

(defun nrepl-initialize-macroexpansion-buffer (&optional buffer)
  (pop-to-buffer (or buffer (nrepl-create-macroexpansion-buffer))))

(defun nrepl-create-macroexpansion-buffer ()
  (with-current-buffer (nrepl-popup-buffer "*nREPL Macroexpansion*" t)
    (nrepl-macroexpansion-minor-mode 1)
    (current-buffer)))


(defun nrepl-popup-eval-print (form)
  "Evaluate the given form and print value in current buffer."
  (let ((buffer (current-buffer)))
    (nrepl-send-string form
                       (nrepl-popup-eval-print-handler buffer)
                       nrepl-buffer-ns)))

(defun nrepl-interactive-eval-print (form)
  "Evaluate the given form and print value in current buffer."
  (let ((buffer (current-buffer)))
    (nrepl-send-string form
                       (nrepl-interactive-eval-print-handler buffer)
                       nrepl-buffer-ns)))

(defun nrepl-interactive-eval (form)
  "Evaluate the given form and print value in minibuffer."
  (let ((buffer (current-buffer)))
    (nrepl-send-string form
                       (nrepl-interactive-eval-handler buffer)
                       nrepl-buffer-ns)))

(defun nrepl-eval-last-expression (&optional prefix)
  "Evaluate the expression preceding point."
  (interactive "P")
  (if prefix
      (nrepl-interactive-eval-print (nrepl-last-expression))
      (nrepl-interactive-eval (nrepl-last-expression))))

;;;;; History
(defun nrepl-add-to-input-history (string)
  "Add STRING to the input history.
Empty strings and duplicates are ignored."
  (unless (or (equal string "")
              (equal string (car nrepl-input-history)))
    (push string nrepl-input-history)
    (incf nrepl-input-history-items-added)))

(defun nrepl-delete-current-input ()
  "Delete all text after the prompt."
  (interactive)
  (delete-region nrepl-input-start-mark (point-max)))

(defun nrepl-replace-input (string)
  (nrepl-delete-current-input)
  (insert-and-inherit string))

(defun nrepl-get-next-history-index (direction)
  (let* ((history nrepl-input-history)
         (len (length history))
         (next (+ nrepl-input-history-index (if (eq direction 'forward) -1 1))))
    (cond ((< next 0) -1)
          ((<= len next) len)
          (t next))))

(defun nrepl-history-replace (direction)
  "Replace the current input with the next line in DIRECTION.
DIRECTION is 'forward' or 'backward' (in the history list)."
  (let* ((min-pos -1)
         (max-pos (length nrepl-input-history))
         (pos (nrepl-get-next-history-index direction))
         (msg))
    (cond ((and (< min-pos pos) (< pos max-pos))
           (nrepl-replace-input (nth pos nrepl-input-history))
           (setq msg (format "History item: %d" pos)))
          ((= pos min-pos)
           (nrepl-replace-input "")
           (setq msg "Beginning of history"))
          ((setq msg "End of history"
                 pos (1- pos))))
    (message "%s" msg)
    (setq nrepl-input-history-index pos)))

(defun nrepl-previous-input ()
  (interactive)
  (nrepl-history-replace 'backward))

(defun nrepl-next-input ()
  (interactive)
  (nrepl-history-replace 'forward))

;;; persistent history
(defcustom nrepl-history-size 500
  "The maximum number of items to keep in the REPL history." 
  :type 'integer
  :safe 'integerp
  :group 'nrepl-mode)

(defcustom nrepl-history-file nil
  "File to save the persistent REPL history to."
  :type 'string
  :safe 'stringp
  :group 'nrepl-mode)

(defun nrepl-history-read-filename ()
  "Ask the user which file to use, defaulting `nrepl-history-file`."
  (read-file-name "Use nREPL history file: "
                  nrepl-history-file))

(defun nrepl-history-read (filename)
  "Read history from FILE and return it.
Does not yet set the input history."
  (if (file-readable-p filename)
      (with-temp-buffer 
        (insert-file-contents filename)
        (read (current-buffer)))
    '()))

(defun nrepl-history-load (&optional filename)
  "Load history from FILENAME into current session.
FILENAME defaults to the value of `nrepl-history-file` but user
defined filenames can be used to read special history files.

The value of `nrepl-input-history` is set by this function."
  (interactive (list (nrepl-history-read-filename)))
  (let ((f (or filename nrepl-history-file)))
    ;; TODO: probably need to set nrepl-input-history-index as well.
    ;; in a fresh connection the newest item in the list is currently
    ;; not available.  After sending one input, everything seems to work.
    (setq nrepl-input-history (nrepl-history-read f))))

(defun nrepl-history-write (filename)
  "Write history to FILENAME.
Currently coding system for writing the contents is hardwired to
utf-8-unix." 
  (let* ((mhist (nrepl-histories-merge nrepl-input-history 
                                       nrepl-input-history-items-added
                                       (nrepl-history-read filename)))
         ;; newest items are at the beginning of the list, thus 0
         (hist  (subseq mhist 0 (min (length mhist) nrepl-history-size))))
    (unless (file-writable-p filename)
      (error (format "History file not writable: %s" filename)))
    (let ((print-length nil) (print-level nil))
      (with-temp-file filename
        ;; TODO: really set cs for output
        ;; TODO: does cs need to be customizable?
        (insert ";; -*- coding: utf-8-unix -*-\n")
        (insert ";; Automatically written history of nREPL session\n")
        (insert ";; Edit at your own risk\n\n")
        (prin1 (mapcar #'substring-no-properties hist) (current-buffer))))))

(defun nrepl-history-save (&optional filename)
  "Save the current nREPL input history to FILENAME.
FILENAME defaults to the value of `nrepl-history-file`."
  (interactive (list (nrepl-history-read-filename)))
  (let* ((file  (or filename nrepl-history-file)))
    (nrepl-history-write file)))

(defun nrepl-history-just-save ()
  "Just save the history to `nrepl-history-file`.
This function is meant to be used in hooks to avoid lambda
  constructs."
  (nrepl-history-save nrepl-history-file))

;; SLIME has different semantics and will not save any duplicates.
;; we keep track of how many items were added to the history in the
;; current session in nrepl-add-to-input-history and merge only the
;; new items with the current history found in the file, which may
;; have been changed in the meantime by another session 
(defun nrepl-histories-merge (session-hist n-added-items file-hist)
  (append (subseq session-hist 0 n-added-items)
          file-hist))

;;;
(defun nrepl-same-line-p (pos1 pos2)
   "Return t if buffer positions POS1 and POS2 are on the same line."
   (save-excursion (goto-char (min pos1 pos2))
                   (<= (max pos1 pos2) (line-end-position))))

(defun nrepl-bol ()
  "Go to the beginning of line or the prompt."
  (interactive)
  (cond ((and (>= (point) nrepl-input-start-mark)
              (nrepl-same-line-p (point) nrepl-input-start-mark))
         (goto-char nrepl-input-start-mark))
        (t (beginning-of-line 1))))

(defun nrepl-at-prompt-start-p ()
  ;; This will not work on non-current prompts.
  (= (point) nrepl-input-start-mark))

;;; mode book-keeping
(defvar nrepl-mode-hook nil
  "Hook executed when entering nrepl-mode.")

(defvar nrepl-mode-syntax-table
  (copy-syntax-table clojure-mode-syntax-table))

(defvar nrepl-interaction-mode-map
  (let ((map (make-sparse-keymap)))
    (define-key map (kbd "M-.") 'nrepl-jump)
    (define-key map (kbd "M-,") 'nrepl-jump-back)
    (define-key map (kbd "M-TAB") 'complete-symbol)
    (define-key map (kbd "C-M-x") 'nrepl-eval-expression-at-point)
    (define-key map (kbd "C-x C-e") 'nrepl-eval-last-expression)
    (define-key map (kbd "C-c C-e") 'nrepl-eval-last-expression)
    (define-key map (kbd "C-c C-r") 'nrepl-eval-region)
    (define-key map (kbd "C-c C-n") 'nrepl-eval-ns-form)
    (define-key map (kbd "C-c C-m") 'nrepl-macroexpand-1-last-expression)
    (define-key map (kbd "C-c M-m") 'nrepl-macroexpand-all-last-expression)
    (define-key map (kbd "C-c M-n") 'nrepl-set-ns)
    (define-key map (kbd "C-c C-d") 'nrepl-doc)
    (define-key map (kbd "C-c C-z") 'nrepl-switch-to-repl-buffer)
    (define-key map (kbd "C-c C-k") 'nrepl-load-current-buffer)
    (define-key map (kbd "C-c C-l") 'nrepl-load-file)
    (define-key map (kbd "C-c C-b") 'nrepl-interrupt)
    map))

(defvar nrepl-mode-map
  (let ((map (make-sparse-keymap)))
    (set-keymap-parent map clojure-mode-map)
    (define-key map (kbd "M-.") 'nrepl-jump)
    (define-key map (kbd "M-,") 'nrepl-jump-back)
    (define-key map (kbd "RET") 'nrepl-return)
    (define-key map (kbd "TAB") 'complete-symbol)
    (define-key map (kbd "C-<return>") 'nrepl-closing-return)
    (define-key map (kbd "C-j") 'nrepl-newline-and-indent)
    (define-key map (kbd "C-c C-d") 'nrepl-doc)
    (define-key map (kbd "C-c C-o") 'nrepl-clear-output)
    (define-key map (kbd "C-c M-o") 'nrepl-clear-buffer)
    (define-key map "\C-a" 'nrepl-bol)
    (define-key map [home] 'nrepl-bol)
    (define-key map (kbd "C-<up>") 'nrepl-previous-input)
    (define-key map (kbd "C-<down>") 'nrepl-next-input)
    (define-key map (kbd "M-p") 'nrepl-previous-input)
    (define-key map (kbd "M-n") 'nrepl-next-input)
    (define-key map (kbd "C-c C-b") 'nrepl-interrupt)
    map))

(defun clojure-enable-nrepl ()
  (nrepl-interaction-mode 1))

(defun clojure-disable-nrepl ()
  (nrepl-interaction-mode -1))

;;;###autoload
(define-minor-mode nrepl-interaction-mode
  "Minor mode for nrepl interaction from a Clojure buffer."
   nil
   " nREPL"
   nrepl-interaction-mode-map
   (make-local-variable 'completion-at-point-functions)
   (add-to-list 'completion-at-point-functions
		'nrepl-complete-at-point))

(defun nrepl-mode ()
  "Major mode for nREPL interactions."
  (interactive)
  (kill-all-local-variables)
  (use-local-map nrepl-mode-map)
  (setq mode-name "nREPL"
        major-mode 'nrepl-mode)
  (make-local-variable 'completion-at-point-functions)
  (add-to-list 'completion-at-point-functions
	       'nrepl-complete-at-point)
  (set-syntax-table nrepl-mode-syntax-table)
  (nrepl-turn-on-eldoc-mode)
  (when nrepl-history-file
    (nrepl-history-load nrepl-history-file)
    (add-hook 'kill-buffer-hook 'nrepl-history-just-save t t)
    (add-hook 'kill-emacs-hook 'nrepl-history-just-save))
  (run-mode-hooks 'nrepl-mode-hook))

;;; communication
(defcustom nrepl-lein-command
  "lein"
  "The command used to execute leiningen 2.x."
  :type 'string
  :group 'nrepl-mode)

(defcustom nrepl-server-command
  (if (or (locate-file nrepl-lein-command exec-path)
          (locate-file (format "%s.bat" nrepl-lein-command) exec-path))
      (format "%s repl :headless" nrepl-lein-command)
    (format "echo \"%s repl :headless\" | $SHELL -l" nrepl-lein-command))
  "The command used to start the nREPL via nrepl-jack-in.
For a remote nREPL server lein must be in your PATH.  The remote
proc is launched via sh rather than bash, so it might be necessary
to specific the full path to it. Localhost is assumed."
  :type 'string
  :group 'nrepl-mode)


(defun nrepl-show-maximum-output ()
  "Put the end of the buffer at the bottom of the window."
  (when (eobp)
    (let ((win (get-buffer-window (current-buffer))))
      (when win
        (with-selected-window win
          (set-window-point win (point-max)) 
          (recenter -1))))))

(defmacro nrepl-save-marker (marker &rest body)
  (let ((pos (make-symbol "pos")))
  `(let ((,pos (marker-position ,marker)))
     (prog1 (progn . ,body)
       (set-marker ,marker ,pos)))))

(put 'nrepl-save-marker 'lisp-indent-function 1)

(defun nrepl-insert-prompt (namespace)
  "Insert the prompt (before markers!).
Set point after the prompt.  
Return the position of the prompt beginning."
  (goto-char nrepl-input-start-mark)
  (nrepl-save-marker nrepl-output-start
    (nrepl-save-marker nrepl-output-end
      (unless (bolp) (insert-before-markers "\n"))
      (let ((prompt-start (point))
            (prompt (format "%s> " namespace)))
        (nrepl-propertize-region
            '(face nrepl-prompt-face read-only t intangible t
                   nrepl-prompt t
                   rear-nonsticky (nrepl-prompt read-only face intangible))
          (insert-before-markers prompt))
        (set-marker nrepl-prompt-start-mark prompt-start)
        prompt-start))))

(defun nrepl-emit-output-at-pos (buffer string position &optional bol)
  ;; insert STRING and mark it as output
  (with-current-buffer buffer
    (save-excursion
      (nrepl-save-marker nrepl-output-start
        (nrepl-save-marker nrepl-output-end
          (goto-char position)
          (when (and bol (not (bolp))) (insert-before-markers "\n"))
          (nrepl-propertize-region `(face nrepl-output-face
                                          rear-nonsticky (face))
            (insert-before-markers string)
            (when (and (= (point) nrepl-prompt-start-mark)
                       (not (bolp)))
              (insert-before-markers "\n")
              (set-marker nrepl-output-end (1- (point))))))))
    (nrepl-show-maximum-output)))

(defun nrepl-emit-interactive-output (string)
  (with-current-buffer nrepl-nrepl-buffer
    (nrepl-emit-output-at-pos (current-buffer) string (1- (nrepl-input-line-beginning-position)) t)))

(defun nrepl-emit-output (buffer string &optional bol)
  (with-current-buffer buffer
    (nrepl-emit-output-at-pos buffer string nrepl-input-start-mark bol)))

(defun nrepl-emit-prompt (buffer)
  (with-current-buffer buffer
    (save-excursion
      (nrepl-save-marker nrepl-output-start
        (nrepl-save-marker nrepl-output-end
          (nrepl-insert-prompt nrepl-buffer-ns))))
    (nrepl-show-maximum-output)))

(defun nrepl-emit-result (buffer string &optional bol)
  ;; insert STRING and mark it as evaluation result
  (with-current-buffer buffer
    (save-excursion
      (nrepl-save-marker nrepl-output-start
        (nrepl-save-marker nrepl-output-end
          (goto-char nrepl-input-start-mark)
          (when (and bol (not (bolp))) (insert-before-markers "\n"))
          (nrepl-propertize-region `(face nrepl-result-face
                                          rear-nonsticky (face))
                                   (insert-before-markers string)))))
    (nrepl-show-maximum-output)))

(defun nrepl-dispatch (response)
  "Dispatch the response to associated callback."
  (nrepl-dbind-response response (id)
    (let ((callback (gethash id nrepl-requests)))
      (if callback
          (funcall callback response)))))

(defun nrepl-net-decode ()
  "Decode the data in the current buffer and remove the processed data from the
buffer if the decode successful."
  (let* ((start (point-min))
         (end (point-max))
         (data (buffer-substring start end)))
    (prog1
        (nrepl-decode data)
        (delete-region start end))))

(defun nrepl-net-process-input (process)
  "Process all complete messages.
Assume that any error during decoding indicates an incomplete message."
  (with-current-buffer (process-buffer process)
    (ignore-errors
        (while (> (buffer-size) 1)
          (let ((responses (nrepl-net-decode)))
            (dolist (response responses)
              (nrepl-dispatch response)))))))

(defun nrepl-net-filter (process string)
  "Decode the message(s) and dispatch."
  (with-current-buffer (process-buffer process)
    (goto-char (point-max))
    (insert string))
  (nrepl-net-process-input process))

(defun nrepl-sentinel (process message)
  (message "nrepl connection closed: %s" message)
  (kill-buffer (process-buffer process)))

(defun nrepl-write-message (process message)
  (process-send-string process message))

;;; repl interaction
(defun nrepl-in-input-area-p ()
  (<= nrepl-input-start-mark (point)))

(defun nrepl-current-input (&optional until-point-p)
  "Return the current input as string.
The input is the region from after the last prompt to the end of
buffer."
  (buffer-substring-no-properties nrepl-input-start-mark 
                                  (if until-point-p 
                                      (point) 
                                    (point-max))))

(defun nrepl-previous-prompt ()
  "Move backward to the previous prompt."
  (interactive)
  (nrepl-find-prompt t))

(defun nrepl-next-prompt ()
  "Move forward to the next prompt."
  (interactive)
  (nrepl-find-prompt))
 
(defun nrepl-find-prompt (&optional backward)
  (let ((origin (point))
        (prop 'nrepl-prompt))
    (while (progn 
             (nrepl-search-property-change prop backward)
             (not (or (nrepl-end-of-proprange-p prop) (bobp) (eobp)))))
    (unless (nrepl-end-of-proprange-p prop)
      (goto-char origin))))

(defun nrepl-search-property-change (prop &optional backward)
  (cond (backward 
         (goto-char (previous-single-char-property-change (point) prop)))
        (t 
         (goto-char (next-single-char-property-change (point) prop)))))

(defun nrepl-end-of-proprange-p (property)
  (and (get-char-property (max 1 (1- (point))) property)
       (not (get-char-property (point) property))))

(defun nrepl-mark-input-start ()
  (set-marker nrepl-input-start-mark (point) (current-buffer)))

(defun nrepl-mark-output-start ()
  (set-marker nrepl-output-start (point))
  (set-marker nrepl-output-end (point)))

(defun nrepl-mark-output-end ()
  (add-text-properties nrepl-output-start nrepl-output-end
                       '(face nrepl-output-face 
                         rear-nonsticky (face))))


;;; server messages
(defun nrepl-current-session ()
  (with-current-buffer nrepl-connection-buffer
    nrepl-session))

(defun nrepl-current-tooling-session ()
  (with-current-buffer "*nrepl-connection*"
    nrepl-tooling-session))

(defun nrepl-send-request (request callback)
  (let* ((request-id (number-to-string (incf nrepl-request-counter)))
         (message (nrepl-bencode (append (list "id" request-id) request))))
    (puthash request-id callback nrepl-requests)
    (nrepl-write-message nrepl-connection-buffer message)))

(defun nrepl-create-client-session (callback)
  (nrepl-send-request '("op" "clone")
                      callback))

(defun nrepl-send-stdin (input callback)
  (nrepl-send-request (list "op" "stdin"
                            "stdin" input
                            "session" (nrepl-current-session))
                      callback))

(defun nrepl-send-interrupt (pending-request-id callback)
  (nrepl-send-request (list "op" "interrupt"
                            "session" (nrepl-current-session)
                            "interrupt-id" pending-request-id)
                      callback))

(defun nrepl-eval-request (input &optional ns session)
  (append (if ns (list "ns" ns))
          (list
           "op" "eval"
           "session" (or session (nrepl-current-session))
           "code" input)))

(defun nrepl-send-string (input callback &optional ns session)
  (nrepl-send-request (nrepl-eval-request input ns session) callback))

(defun nrepl-sync-request-handler (buffer)
  (nrepl-make-response-handler buffer
                               (lambda (buffer value)
                                 (setq nrepl-sync-response
                                       (plist-put nrepl-sync-response :value value)))
                               (lambda (buffer out)
                                 (let ((so-far (plist-get nrepl-sync-response :stdout)))
                                   (setq nrepl-sync-response
                                         (plist-put nrepl-sync-response
                                                    :stdout (concat so-far out)))))
                               (lambda (buffer err)
                                 (let ((so-far (plist-get nrepl-sync-response :stderr)))
                                   (setq nrepl-sync-response
                                         (plist-put nrepl-sync-response
                                                    :stderr (concat so-far err)))))
                               (lambda (buffer)
                                 (setq nrepl-sync-response
                                       (plist-put nrepl-sync-response :done t)))))

(defun nrepl-send-request-sync (request)
  "Send a request to the backend synchronously (discouraged).
The result is a plist with keys :value, :stderr and :stdout."
  (with-current-buffer nrepl-connection-buffer
    (setq nrepl-sync-response nil)
    (nrepl-send-request request (nrepl-sync-request-handler (current-buffer)))
    (while (or (null nrepl-sync-response)
               (null (plist-get nrepl-sync-response :done)))
      (accept-process-output nil 0.005))
    nrepl-sync-response))

(defun nrepl-send-string-sync (input &optional ns session)
  (nrepl-send-request-sync (nrepl-eval-request input ns session)))

(defalias 'nrepl-eval 'nrepl-send-string-sync)
(defalias 'nrepl-eval-async 'nrepl-send-string)

(defun nrepl-send-input (&optional newline)
  "Goto to the end of the input and send the current input.
If NEWLINE is true then add a newline at the end of the input."
  (unless (nrepl-in-input-area-p)
    (error "No input at point."))
  (goto-char (point-max))
  (let ((end (point))) ; end of input, without the newline
    (nrepl-add-to-input-history (buffer-substring nrepl-input-start-mark end))
    (when newline 
      (insert "\n")
      (nrepl-show-maximum-output))
    (let ((inhibit-modification-hooks t))
      (add-text-properties nrepl-input-start-mark 
                           (point)
                           `(nrepl-old-input
                             ,(incf nrepl-old-input-counter))))
    (let ((overlay (make-overlay nrepl-input-start-mark end)))
      ;; These properties are on an overlay so that they won't be taken
      ;; by kill/yank.
      (overlay-put overlay 'read-only t)
      (overlay-put overlay 'face 'nrepl-input-face)))
  (let ((input (nrepl-current-input)))
    (goto-char (point-max))
    (nrepl-mark-input-start)
    (nrepl-mark-output-start)
    (setq nrepl-input-history-index -1)
    (nrepl-send-string input (nrepl-handler (current-buffer)) nrepl-buffer-ns)))

(defun nrepl-newline-and-indent ()
  "Insert a newline, then indent the next line.
Restrict the buffer from the prompt for indentation, to avoid being
confused by strange characters (like unmatched quotes) appearing
earlier in the buffer."
  (interactive)
  (save-restriction
    (narrow-to-region nrepl-prompt-start-mark (point-max))
    (insert "\n")
    (lisp-indent-line)))

(defun nrepl-input-complete-p (start end)
   "Return t if the region from START to END contains a complete sexp."
   (save-excursion
     (goto-char start)
     (cond ((looking-at "\\s *['`#]?[(\"]")
            (ignore-errors
              (save-restriction
                (narrow-to-region start end)
                ;; Keep stepping over blanks and sexps until the end of
                ;; buffer is reached or an error occurs. Tolerate extra
                ;; close parens.
                (loop do (skip-chars-forward " \t\r\n)")
                      until (eobp)
                      do (forward-sexp))
                t)))
           (t t))))

(defun nrepl-return (&optional end-of-input)
  "Evaluate the current input string, or insert a newline.  
Send the current input ony if a whole expression has been entered,
i.e. the parenthesis are matched. 
With prefix argument send the input even if the parenthesis are not
balanced."
  (interactive "P")
  (cond
   ((nrepl-input-complete-p nrepl-input-start-mark (point-max))
    (nrepl-send-input t))
   (t
    (nrepl-newline-and-indent))))

(defun nrepl-closing-return ()
  "Evaluate the current input string after closing all open lists."
  (interactive)
  (goto-char (point-max))
  (save-restriction
    (narrow-to-region nrepl-input-start-mark (point))
    (while (ignore-errors (save-excursion (backward-up-list 1)) t)
      (insert ")")))
  (nrepl-return))

(defvar nrepl-clear-buffer-hook)

(defun nrepl-clear-buffer ()
  "Delete the output generated by the Clojure process."
  (interactive)
  (let ((inhibit-read-only t))
    (delete-region (point-min) nrepl-prompt-start-mark)
    (delete-region nrepl-output-start nrepl-output-end)
    (when (< (point) nrepl-input-start-mark)
      (goto-char nrepl-input-start-mark))
    (recenter t))
  (run-hooks 'nrepl-clear-buffer-hook))

(defun nrepl-input-line-beginning-position ()
  (save-excursion
    (goto-char nrepl-input-start-mark)
    (line-beginning-position)))

(defun nrepl-clear-output ()
  "Delete the output inserted since the last input."
  (interactive)
  (let ((start (save-excursion 
                 (nrepl-previous-prompt)
                 (ignore-errors (forward-sexp))
                 (forward-line)
                 (point)))
        (end (1- (nrepl-input-line-beginning-position))))
    (when (< start end)
      (let ((inhibit-read-only t))
        (delete-region start end)
        (save-excursion
          (goto-char start)
          (insert ";;; output cleared"))))))

(defun nrepl-find-ns ()
  (or (save-restriction
        (widen)
        (clojure-find-ns))
      "user"))

(defun nrepl-current-ns ()
   "Return the ns in the current context.
 If `nrepl-buffer-ns' has a value then return that, otherwise
 search for and read a `ns' form."
   (let ((ns nrepl-buffer-ns))
     (or (and (string= ns "user")
              (nrepl-find-ns))
         ns)))

;; Words of inspiration
(defun nrepl-user-first-name ()
  (let ((name (if (string= (user-full-name) "")
                   (user-login-name)
                 (user-full-name))))
     (string-match "^[^ ]*" name)
     (capitalize (match-string 0 name))))

(defvar nrepl-words-of-inspiration
  `("The best way to predict the future is to invent it. -Alan Kay"
    "A point of view is worth 80 IQ points. -Alan Kay"
    "Simple things should be simple, complex things should be possible. -Alan Kay"
    "Programming is not about typing... it's about thinking. -Rich Hickey"
    "Take this nREPL, brother, and may it serve you well."
    ,(format "%s, this could be the start of a beautiful program."
              (nrepl-user-first-name))))

(defun nrepl-random-words-of-inspiration ()
   (eval (nth (random (length nrepl-words-of-inspiration))
              nrepl-words-of-inspiration)))

(defun nrepl-insert-banner (ns)
  (when (zerop (buffer-size))
    (let ((welcome (concat "; nREPL " nrepl-version)))
      (insert welcome)))
  (goto-char (point-max))
  (nrepl-mark-output-start)
  (nrepl-mark-input-start)
  (nrepl-insert-prompt ns))

(defun nrepl-init-repl-buffer (connection buffer &optional noprompt)
  (with-current-buffer buffer
    (unless (eq major-mode 'nrepl-mode)
      (nrepl-mode))
    (nrepl-reset-markers)
    (unless noprompt
      (nrepl-insert-banner nrepl-buffer-ns))
    (current-buffer)))

(defun nrepl-repl-buffer (&optional noprompt)
  "Return the repl buffer, create if necessary."
  (let ((buffer (get-buffer nrepl-nrepl-buffer)))
    (or (if (buffer-live-p buffer) buffer)
        (let ((connection (get-process nrepl-connection-buffer)))
          (nrepl-init-repl-buffer connection (get-buffer-create nrepl-nrepl-buffer))))))

(defun nrepl-switch-to-repl-buffer ()
  "Select the repl buffer, when possible in an existing window.

Hint: You can use `display-buffer-reuse-frames' and
`special-display-buffer-names' to customize the frame in which
the buffer should appear."
  (interactive)
  (if (not (get-buffer nrepl-connection-buffer))
      (message "No active nREPL connection.")
    (pop-to-buffer (nrepl-repl-buffer))
    (goto-char (point-max))))

(defun nrepl-set-ns (ns)
  "Switch the namespace of the nREPL buffer to ns."
  (interactive (list (nrepl-current-ns)))
  (with-current-buffer nrepl-nrepl-buffer
    (nrepl-send-string (format "(in-ns '%s)" ns) (nrepl-handler (current-buffer)))))

(defun nrepl-symbol-at-point ()
  "Return the name of the symbol at point, otherwise nil."
  (let ((str (thing-at-point 'symbol)))
    (and str
         (not (equal str ""))
         (substring-no-properties str))))

;; this is horrible, but with async callbacks we can't rely on dynamic scope
(defvar nrepl-ido-ns nil)

(defun nrepl-ido-form (ns)
  `(concat (if (find-ns (symbol ,ns))
               (map name (keys (ns-interns (symbol ,ns)))))
           (if (not= "" ,ns) [".."])
           (->> (all-ns)
                (map (fn [n]
                        (re-find (re-pattern (str "^" (if (not= ,ns "")
                                                          (str ,ns "\\."))
                                                  "[^\\.]+"))
                                 (str n))))
                (filter identity)
                (map (fn [n] (str n "/")))
                (into (hash-set)))))

(defun nrepl-ido-up-ns (ns)
  (mapconcat 'identity (butlast (split-string ns "\\.")) "."))

(defun nrepl-ido-select (selected targets callback)
  ;; TODO: immediate RET gives "" as selected for some reason
  ;; this is an OK workaround though
  (cond ((equal "" selected)
         (nrepl-ido-select (car targets) targets callback))
        ((equal "/" (substring selected -1)) ; selected a namespace
         (nrepl-ido-read-var (substring selected 0 -1) callback))
        ((equal ".." selected)
         (nrepl-ido-read-var (nrepl-ido-up-ns nrepl-ido-ns) callback))
        (t (funcall callback (concat nrepl-ido-ns "/" selected)))))

(defun nrepl-ido-read-var-handler (ido-callback buffer)
  (lexical-let ((ido-callback ido-callback))
    (nrepl-make-response-handler buffer
                                 (lambda (buffer value)
                                   (let* ((targets (car (read-from-string value)))
                                          (selected (ido-completing-read "Var: " targets nil t)))
                                     (nrepl-ido-select selected targets ido-callback)))
                                 nil nil nil)))

(defun nrepl-ido-read-var (ns ido-callback)
  ;; Have to be stateful =(
  (setq nrepl-ido-ns ns)
  (nrepl-send-string (prin1-to-string (nrepl-ido-form nrepl-ido-ns))
                     (nrepl-ido-read-var-handler ido-callback (current-buffer))
                     nrepl-buffer-ns
                     (nrepl-current-tooling-session)))

(defun nrepl-operator-before-point ()
  (ignore-errors
    (save-excursion
      (backward-up-list 1)
      (down-list 1)
      (nrepl-symbol-at-point))))

(defun nrepl-read-symbol-name (prompt callback &optional query)
   "Either read a symbol name or choose the one at point.
The user is prompted if a prefix argument is in effect, if there is no
symbol at point, or if QUERY is non-nil."
   (let ((symbol-name (nrepl-symbol-at-point)))
     (cond ((not (or current-prefix-arg query (not symbol-name)))
            (funcall callback symbol-name))
           (ido-mode (nrepl-ido-read-var nrepl-buffer-ns callback))
           (t (funcall callback (read-from-minibuffer prompt symbol-name))))))

(defun nrepl-doc-handler (symbol)
  (let ((form (format "(clojure.repl/doc %s)" symbol))
        (doc-buffer (nrepl-popup-buffer "*nREPL doc*" t)))
    (nrepl-send-string form
                       (nrepl-popup-eval-out-handler doc-buffer)
                       nrepl-buffer-ns
                       (nrepl-current-tooling-session))))

(defun nrepl-doc (query)
  "Open a window with the docstring for the given entry.
Defaults to the symbol at point. With prefix arg or no symbol
under point, prompts for a var."
  (interactive "P")
  (nrepl-read-symbol-name "Symbol: " 'nrepl-doc-handler query))

;; TODO: implement reloading ns
(defun nrepl-eval-load-file (form)
  (let ((buffer (current-buffer)))
    (nrepl-send-string form (nrepl-interactive-eval-handler buffer))))

(defun nrepl-load-file (filename)
   "Load the clojure file FILENAME."
   (interactive (list
                 (read-file-name "Load file: " nil nil
                                 nil (if (buffer-file-name)
                                         (file-name-nondirectory
                                          (buffer-file-name))))))
   (let ((fn (replace-regexp-in-string
        "\\\\" "\\\\\\\\"
        (convert-standard-filename (expand-file-name filename)))))
     (nrepl-eval-load-file
      (format "(clojure.core/load-file \"%s\")\n(in-ns '%s)\n"
              fn (nrepl-find-ns)))
     (message "Loading %s..." fn)))

(defun nrepl-load-current-buffer ()
   "Load current buffer's file."
   (interactive)
   (check-parens)
   (unless buffer-file-name
     (error "Buffer %s is not associated with a file." (buffer-name)))
   (when (and (buffer-modified-p)
              (y-or-n-p (format "Save file %s? " (buffer-file-name))))
     (save-buffer))
   (nrepl-load-file (buffer-file-name)))

;;; interrupt
(defun nrepl-interrupt-handler (buffer)
  (nrepl-make-response-handler buffer nil nil nil nil))

(defun nrepl-hash-keys (hashtable)
  (let ((keys '()))
    (maphash (lambda (k v) (setq keys (cons k keys))) hashtable)
    keys))

(defun nrepl-interrupt ()
  "Interrupt any pending evaluations."
  (interactive)
  (let ((pending-request-ids (nrepl-hash-keys nrepl-requests)))
    (dolist (request-id pending-request-ids)
      (nrepl-send-interrupt request-id (nrepl-interrupt-handler (current-buffer))))))

;;; server
(defun nrepl-server-filter (process output)
  (with-current-buffer (process-buffer process)
    (insert output))
  (when (string-match "nREPL server started on port \\([0-9]+\\)" output)
    (let ((port (string-to-number (match-string 1 output))))
      (message (format "nREPL server started on %s" port))
      (nrepl "localhost" port))))

(defun nrepl-server-sentinel (process event)
  (let* ((b (process-buffer process))
         (problem (if (and b (buffer-live-p b))
                      (with-current-buffer b
                        (buffer-substring (point-min) (point-max))))))
    (when b
      (kill-buffer b))
    (if (string-match "Wrong number of arguments to repl task." problem)
        (error "nrepl.el requires Leiningen 2.x")
      (error "Could not start nREPL server: %s" problem))))

;;;###autoload
(defun nrepl-enable-on-existing-clojure-buffers ()
  (interactive)
  (add-hook 'clojure-mode-hook 'clojure-enable-nrepl)
  (add-hook 'clojurescript-mode-hook 'clojure-enable-nrepl)
  (save-window-excursion
    (dolist (buffer (buffer-list))
      (with-current-buffer buffer
        (when (or (eq major-mode 'clojure-mode)
                  (eq major-mode 'clojurescript-mode))
          (clojure-enable-nrepl))))))

;;;###autoload
(defun nrepl-disable-on-existing-clojure-buffers ()
  (interactive)
  (save-window-excursion
    (dolist (buffer (buffer-list))
      (with-current-buffer buffer
        (when (or (eq major-mode 'clojure-mode)
                  (eq major-mode 'clojurescript-mode))
          (clojure-disable-nrepl))))))

;;;###autoload
(defun nrepl-jack-in (&optional prompt-project)
  (interactive "P")
  (let* ((cmd (if prompt-project
                  (format "cd %s && %s" (ido-read-directory-name "Project: ")
                          nrepl-server-command)
                  nrepl-server-command))
         (process (start-process-shell-command
                   "nrepl-server" nrepl-server-buffer cmd)))
    (set-process-filter process 'nrepl-server-filter)
    (set-process-sentinel process 'nrepl-server-sentinel)
    (set-process-coding-system process 'utf-8-unix 'utf-8-unix)
    (message "Starting nREPL server...")))

(defun nrepl-quit ()
  "Quits the nrepl server."
  (interactive)
  (dolist (buf-name `(,nrepl-connection-buffer
		      ,nrepl-server-buffer
		      ,nrepl-nrepl-buffer
		      ,nrepl-error-buffer))
    (when (get-buffer-process buf-name)
      (delete-process (get-buffer-process buf-name)))
    (when (get-buffer buf-name)
      (kill-buffer buf-name)))
  (nrepl-disable-on-existing-clojure-buffers))

(defun nrepl-restart (&optional prompt-project)
  "Quit nrepl and restart it.
If PROMPT-PROJECT is t, then prompt for the project in which to
restart the server."
  (interactive)
  (nrepl-quit)
  (nrepl-jack-in current-prefix-arg))

;;; client
(defun nrepl-describe-handler (process-buffer)
  (lexical-let ((buffer process-buffer))
    (lambda (response)
      (nrepl-dbind-response response (ops)
        (cond (ops
               (with-current-buffer buffer
                 (setq nrepl-ops ops))))))))

(defun nrepl-describe (process)
  (let ((buffer (process-buffer process)))
    (nrepl-send-request (list "op" "describe"
                              "session" (nrepl-current-session))
                        (nrepl-describe-handler buffer))))

(defun nrepl-create-nrepl-buffer (process)
  (nrepl-init-repl-buffer process
    (let ((buf (generate-new-buffer-name nrepl-nrepl-buffer)))
      (switch-to-buffer-other-window buf)
      buf)))


(defun nrepl-new-tooling-session-handler (process)
  (lexical-let ((process process))
    (lambda (response)
      (nrepl-dbind-response response (id new-session)
        (cond (new-session
               (with-current-buffer (process-buffer process)
                 (setq nrepl-tooling-session new-session)
                 (remhash id nrepl-requests))))))))

(defun nrepl-new-session-handler (process &optional create-nrepl-buffer-p)
  (lexical-let ((process process)
                (create-nrepl-buffer-p create-nrepl-buffer-p))
    (lambda (response)
      (nrepl-dbind-response response (id new-session)
        (cond (new-session
               (with-current-buffer (process-buffer process)
                 (message "Connected.  %s" (nrepl-random-words-of-inspiration))
                 (setq nrepl-session new-session)
                 (remhash id nrepl-requests)
                 (if create-nrepl-buffer-p
                   (nrepl-create-nrepl-buffer process))
                 (run-hooks 'nrepl-connected-hook))))))))

(defun nrepl-init-client-sessions (process)
  (nrepl-create-client-session (nrepl-new-session-handler process t))
  (nrepl-create-client-session (nrepl-new-tooling-session-handler process)))

(defun nrepl-connect (host port)
  (message "Connecting to nREPL on %s:%s..." host port)
  (let ((process (open-network-stream "nrepl" nrepl-connection-buffer host
                                      port)))
    (set-process-filter process 'nrepl-net-filter)
    (set-process-sentinel process 'nrepl-sentinel)
    (set-process-coding-system process 'utf-8-unix 'utf-8-unix)
<<<<<<< HEAD
    (nrepl-create-client-session (nrepl-new-session-handler process t))
    (nrepl-describe-session process)
=======
    (nrepl-init-client-sessions process)
>>>>>>> 541372b7
    process))


;;;###autoload
(add-hook 'nrepl-connected-hook 'nrepl-enable-on-existing-clojure-buffers)

;;;###autoload
(defun nrepl (host port)
  (interactive "MHost: \nnPort: ")
  (nrepl-connect host port))

(provide 'nrepl)

;; Local Variables:
;; byte-compile-warnings: (not cl-functions)
;; End:

;;; nrepl.el ends here<|MERGE_RESOLUTION|>--- conflicted
+++ resolved
@@ -114,14 +114,9 @@
 (defvar nrepl-session nil
   "Current nREPL session id.")
 
-<<<<<<< HEAD
-(defvar nrepl-ops nil
-  "Available server operations for this connection.")
-=======
 (defvar nrepl-tooling-session nil
   "Current nREPL tooling session id.
 To be used for tooling calls (i.e. completion, eldoc, etc)")
->>>>>>> 541372b7
 
 (defvar nrepl-input-start-mark)
 
@@ -164,6 +159,9 @@
 (defvar nrepl-extra-eldoc-commands '("nrepl-complete" "yas/expand")
   "Extra commands to be added to eldoc's safe commands list.")
 
+(defvar nrepl-ops nil
+  "Available nREPL server ops (from describe).")
+
 (defcustom nrepl-popup-stacktraces t
   "Non-nil means pop-up error stacktraces.
    Nil means do not, useful when in repl"
@@ -174,12 +172,9 @@
   (mapcar #'make-variable-buffer-local variables))
 
 (nrepl-make-variables-buffer-local
+ 'nrepl-ops
  'nrepl-session
-<<<<<<< HEAD
- 'nrepl-ops
-=======
  'nrepl-tooling-session
->>>>>>> 541372b7
  'nrepl-input-start-mark
  'nrepl-prompt-start-mark
  'nrepl-request-counter
@@ -1168,7 +1163,7 @@
     nrepl-session))
 
 (defun nrepl-current-tooling-session ()
-  (with-current-buffer "*nrepl-connection*"
+  (with-current-buffer nrepl-connection-buffer
     nrepl-tooling-session))
 
 (defun nrepl-send-request (request callback)
@@ -1651,10 +1646,9 @@
                (with-current-buffer buffer
                  (setq nrepl-ops ops))))))))
 
-(defun nrepl-describe (process)
+(defun nrepl-describe-session (process)
   (let ((buffer (process-buffer process)))
-    (nrepl-send-request (list "op" "describe"
-                              "session" (nrepl-current-session))
+    (nrepl-send-request (list "op" "describe")
                         (nrepl-describe-handler buffer))))
 
 (defun nrepl-create-nrepl-buffer (process)
@@ -1698,12 +1692,8 @@
     (set-process-filter process 'nrepl-net-filter)
     (set-process-sentinel process 'nrepl-sentinel)
     (set-process-coding-system process 'utf-8-unix 'utf-8-unix)
-<<<<<<< HEAD
-    (nrepl-create-client-session (nrepl-new-session-handler process t))
+    (nrepl-init-client-sessions process)
     (nrepl-describe-session process)
-=======
-    (nrepl-init-client-sessions process)
->>>>>>> 541372b7
     process))
 
 