;;; nrepl.el --- Client for Clojure nREPL

;; Copyright © 2012-2013 Tim King, Phil Hagelberg
;;
;; Author: Tim King <kingtim@gmail.com>
;;         Phil Hagelberg <technomancy@gmail.com>
;; URL: http://www.github.com/kingtim/nrepl.el
;; Version: 0.1.7
;; Keywords: languages, clojure, nrepl
;; Package-Requires: ((clojure-mode "2.0.0"))

;; This program is free software: you can redistribute it and/or modify
;; it under the terms of the GNU General Public License as published by
;; the Free Software Foundation, either version 3 of the License, or
;; (at your option) any later version.

;; This program is distributed in the hope that it will be useful,
;; but WITHOUT ANY WARRANTY; without even the implied warranty of
;; MERCHANTABILITY or FITNESS FOR A PARTICULAR PURPOSE.  See the
;; GNU General Public License for more details.

;; You should have received a copy of the GNU General Public License
;; along with this program.  If not, see <http://www.gnu.org/licenses/>.

;; This file is not part of GNU Emacs.

;;; Commentary:

;; Provides an elisp client to connect to Clojure nREPL servers.

;;; Installation:

;; Available as a package in marmalade-repo.org and melpa.milkbox.net.

;; (add-to-list 'package-archives
;;              '("marmalade" . "http://marmalade-repo.org/packages/"))
;;
;; or
;;
;; (add-to-list 'package-archives
;;              '("melpa" . "http://melpa.milkbox.net/packages/") t)
;;
;; M-x package-install nrepl

;;; Usage:

;; M-x nrepl-jack-in

;;; Code:

(require 'clojure-mode)
(require 'thingatpt)
(require 'etags)
(require 'arc-mode)
(require 'ansi-color)
(require 'eldoc)
(require 'cl)
(require 'easymenu)
(require 'compile)

(eval-when-compile
  (defvar paredit-version))

(defgroup nrepl nil
  "Interaction with the Clojure nREPL Server."
  :prefix "nrepl-"
  :group 'applications)

(defconst nrepl-current-version "0.1.7-preview"
  "The current nREPL.el version.")

(defun nrepl-version ()
  "Reports the version of nREPL.el in use."
  (interactive)
  (message "Currently using nREPL version %s" nrepl-current-version))

(defcustom nrepl-connected-hook nil
  "List of functions to call when connecting to the nREPL server."
  :type 'hook
  :group 'nrepl)

(defcustom nrepl-disconnected-hook nil
  "List of functions to call when disconnected from the nREPL server."
  :type 'hook
  :group 'nrepl)

(defcustom nrepl-host "127.0.0.1"
  "The default hostname (or IP address) to connect to."
  :type 'string
  :group 'nrepl)

(defcustom nrepl-port nil
  "The default port to connect to."
  :type 'string
  :group 'nrepl)

(defconst nrepl-connection-buffer "*nrepl-connection*")
(defconst nrepl-server-buffer "*nrepl-server*")
(defconst nrepl-nrepl-buffer "*nrepl*")
(defconst nrepl-error-buffer "*nrepl-error*")
(defconst nrepl-doc-buffer "*nrepl-doc*")
(defconst nrepl-src-buffer "*nrepl-src*")
(defconst nrepl-macroexpansion-buffer "*nrepl-macroexpansion*")
(defconst nrepl-result-buffer "*nrepl-result*")

(defface nrepl-prompt-face
  '((t (:inherit font-lock-keyword-face)))
  "Face for the prompt in the nREPL client."
  :group 'nrepl)

(defface nrepl-output-face
  '((t (:inherit font-lock-string-face)))
  "Face for output in the nREPL client."
  :group 'nrepl)

(defface nrepl-error-face
  '((t (:inherit font-lock-string-face)))
  "Face for errors in the nREPL client."
  :group 'nrepl)

(defface nrepl-input-face
  '((t (:bold t)))
  "Face for previous input in the nREPL client."
  :group 'nrepl)

(defface nrepl-result-face
  '((t ()))
  "Face for the result of an evaluation in the nREPL client."
  :group 'nrepl)

(defface nrepl-error-highlight-face
  '((t (:inherit font-lock-warning-face :underline t)))
  "Face used to highlight compilation errors in Clojure buffers."
  :group 'nrepl)

(defmacro nrepl-propertize-region (props &rest body)
  "Execute BODY and add PROPS to all the text it inserts.
More precisely, PROPS are added to the region between the point's
positions before and after executing BODY."
  (let ((start (make-symbol "start-pos")))
    `(let ((,start (point)))
       (prog1 (progn ,@body)
         (add-text-properties ,start (point) ,props)))))

(put 'nrepl-propertize-region 'lisp-indent-function 1)

;; buffer local declarations
(defvar nrepl-session nil
  "Current nREPL session id.")

(defvar nrepl-tooling-session nil
  "Current nREPL tooling session id.
To be used for tooling calls (i.e. completion, eldoc, etc)")

(defvar nrepl-input-start-mark)

(defvar nrepl-prompt-start-mark)

(defvar nrepl-request-counter 0
  "Continuation serial number counter.")

(defvar nrepl-old-input-counter 0
  "Counter used to generate unique `nrepl-old-input' properties.
This property value must be unique to avoid having adjacent inputs be
joined together.")

(defvar nrepl-requests (make-hash-table :test 'equal))

(defvar nrepl-buffer-ns "user"
  "Current clojure namespace of this buffer.")

(defvar nrepl-input-history '()
  "History list of strings read from the nREPL buffer.")

(defvar nrepl-input-history-items-added 0
  "Variable counting the items added in the current session.")

(defvar nrepl-output-start nil
  "Marker for the start of output.")

(defvar nrepl-output-end nil
  "Marker for the end of output.")

(defvar nrepl-sync-response nil
  "Result of the last sync request.")

(defvar nrepl-err-handler 'nrepl-default-err-handler
  "Evaluation error handler.")

(defvar nrepl-extra-eldoc-commands '("nrepl-complete" "yas/expand")
  "Extra commands to be added to eldoc's safe commands list.")

(defvar nrepl-ops nil
  "Available nREPL server ops (from describe).")

(defcustom nrepl-popup-stacktraces t
  "Non-nil means pop-up error stacktraces.
Nil means show only an error message in the minibuffer;
useful when in REPL or you don't care about the stacktraces."
  :type 'boolean
  :group 'nrepl)

(defcustom nrepl-tab-command 'nrepl-indent-and-complete-symbol
  "Selects the command to be invoked by the TAB key.
The default option is `nrepl-indent-and-complete-symbol'.  If
you'd like to use the default Emacs behavior use
`indent-for-tab-command'."
  :type 'symbol
  :group 'nrepl)

(defcustom nrepl-use-pretty-printing nil
  "Control whether the results in REPL are pretty-printed or not.
The `nrepl-toggle-pretty-printing' command can be used to interactively
change the setting's value."
  :type 'boolean
  :group 'nrepl)

(defun nrepl-make-variables-buffer-local (&rest variables)
  "Make all VARIABLES buffer local."
  (mapcar #'make-variable-buffer-local variables))

(nrepl-make-variables-buffer-local
 'nrepl-ops
 'nrepl-session
 'nrepl-tooling-session
 'nrepl-input-start-mark
 'nrepl-prompt-start-mark
 'nrepl-request-counter
 'nrepl-requests
 'nrepl-old-input-counter
 'nrepl-buffer-ns
 'nrepl-input-history
 'nrepl-input-history-items-added
 'nrepl-current-input-history-index
 'nrepl-output-start
 'nrepl-output-end
 'nrepl-sync-response)

(defun nrepl-reset-markers ()
  (dolist (markname '(nrepl-output-start
                      nrepl-output-end
                      nrepl-prompt-start-mark
                      nrepl-input-start-mark))
    (set markname (make-marker))
    (set-marker (symbol-value markname) (point))))

;;; Bencode
;;; Adapted from http://www.emacswiki.org/emacs-en/bencode.el
;;; and modified to work with utf-8
(defun nrepl-bdecode-buffer ()
  "Decode a bencoded string in the current buffer starting at point."
  (cond ((looking-at "i\\([0-9]+\\)e")
         (goto-char (match-end 0))
         (string-to-number (match-string 1)))
        ((looking-at "\\([0-9]+\\):")
         (goto-char (match-end 0))
         (let ((start (point))
               (end (byte-to-position (+ (position-bytes (point)) (string-to-number (match-string 1))))))
           (goto-char end)
           (buffer-substring-no-properties start end)))
        ((looking-at "l")
         (goto-char (match-end 0))
         (let (result item)
           (while (setq item (nrepl-bdecode-buffer))
             (setq result (cons item result)))
           (nreverse result)))
        ((looking-at "d")
         (goto-char (match-end 0))
         (let (dict key item)
           (while (setq item (nrepl-bdecode-buffer))
             (if key
                 (setq dict (cons (cons key item) dict)
                       key nil)
               (unless (stringp item)
                 (error "Dictionary keys have to be strings: %s" item))
               (setq key item)))
           (cons 'dict (nreverse dict))))
        ((looking-at "e")
         (goto-char (match-end 0))
         nil)
        (t
         (error "Cannot decode object: %d" (point)))))

(defun nrepl-decode (str)
  "Decode bencoded STR."
  (with-temp-buffer
    (save-excursion
      (insert str))
    (let ((result '()))
      (while (not (eobp))
        (setq result (cons (nrepl-bdecode-buffer) result)))
      (nreverse result))))

(defun nrepl-netstring (string)
  "Encode string in bencode."
  (let ((size (string-bytes string)))
    (format "%s:%s" size string)))

(defun nrepl-bencode (message)
  "Encode with bencode MESSAGE."
  (concat "d" (apply 'concat (mapcar 'nrepl-netstring message)) "e"))

(defun nrepl-eval-region (start end)
  "Evaluate region."
  (interactive "r")
  (nrepl-interactive-eval (buffer-substring-no-properties start end)))

(defun nrepl-eval-buffer ()
  "Evaluate the current buffer."
  (interactive)
  (nrepl-eval-region (point-min) (point-max)))

(defun nrepl-expression-at-point ()
  "Return the text of the expr at point."
  (apply #'buffer-substring-no-properties
         (nrepl-region-for-expression-at-point)))

(defun nrepl-region-for-expression-at-point ()
  "Return the start and end position of defun at point."
  (save-excursion
    (save-match-data
      (end-of-defun)
      (let ((end (point)))
        (beginning-of-defun)
        (list (point) end)))))

(defun nrepl-eval-expression-at-point (&optional prefix)
  "Evaluate the current toplevel form."
  (interactive "P")
  (let ((form (nrepl-expression-at-point)))
    (if prefix
        (nrepl-interactive-eval-print form)
      (nrepl-interactive-eval form))))

(defun nrepl-eval-ns-form ()
  "Evaluate the current buffer's namespace form."
  (interactive)
  (when (clojure-find-ns)
    (save-excursion
      (goto-char (match-beginning 0))
      (nrepl-eval-expression-at-point))))

(defun nrepl-bounds-of-sexp-at-point ()
  "Return the bounds sexp at point as a pair (or nil)."
  (or (and (equal (char-after) ?\()
           (member (char-before) '(?\' ?\, ?\@))
           ;; hide stuff before ( to avoid quirks with '( etc.
           (save-restriction
             (narrow-to-region (point) (point-max))
             (bounds-of-thing-at-point 'sexp)))
      (bounds-of-thing-at-point 'sexp)))

(defun nrepl-sexp-at-point ()
  "Return the sexp at point as a string, otherwise nil."
  (let ((bounds (nrepl-bounds-of-sexp-at-point)))
    (if bounds
        (buffer-substring-no-properties (car bounds)
                                        (cdr bounds)))))

(defun nrepl-sexp-at-point-with-bounds ()
  "Return a list containing the sexp at point and its bounds."
  (let ((bounds (nrepl-bounds-of-sexp-at-point)))
    (if bounds
        (let ((start (car bounds))
              (end (cdr bounds)))
          (list (buffer-substring-no-properties start end)
                (cons (set-marker (make-marker) start)
                      (set-marker (make-marker) end)))))))

(defun nrepl-last-expression ()
  "Return the last sexp."
  (buffer-substring-no-properties
   (save-excursion (backward-sexp) (point))
   (point)))

(defun nrepl-find-file (filename)
  "Switch to a buffer visiting FILENAME.
Removes any leading slash if on Windows.  Uses `find-file'."
  (let ((fn (if (and (eq system-type 'windows-nt)
                     (string-match "^/" filename))
                (substring filename 1)
              filename)))
    (find-file fn)))

(defun nrepl-find-resource (resource)
  "Find and display RESOURCE."
  (cond ((string-match "^file:\\(.+\\)" resource)
         (nrepl-find-file (match-string 1 resource)))
        ((string-match "^\\(jar\\|zip\\):file:\\(.+\\)!/\\(.+\\)" resource)
         (let* ((jar (match-string 2 resource))
                (path (match-string 3 resource))
                (buffer-already-open (get-buffer (file-name-nondirectory jar))))
           (nrepl-find-file jar)
           (goto-char (point-min))
           (search-forward path)
           (let ((opened-buffer (current-buffer)))
             (archive-extract)
             (when (not buffer-already-open)
               (kill-buffer opened-buffer)))))
        (t (error "Unknown resource path %s" resource))))

(defun nrepl-jump-to-def-for (location)
  "Jump to LOCATION's definition in the source code."
  ;; ugh; elisp destructuring doesn't work for vectors
  (let ((resource (aref location 0))
        (path (aref location 1))
        (line (aref location 2)))
    (if (and path (file-exists-p path))
        (find-file path)
      (nrepl-find-resource resource))
    (goto-char (point-min))
    (forward-line (1- line))))

(defun nrepl-jump-to-def-handler (buffer)
  ;; TODO: got to be a simpler way to do this
  (nrepl-make-response-handler buffer
                               (lambda (buffer value)
                                 (with-current-buffer buffer
                                   (ring-insert find-tag-marker-ring (point-marker)))
                                 (nrepl-jump-to-def-for
                                  (car (read-from-string value))))
                               (lambda (buffer out) (message out))
                               (lambda (buffer err) (message err))
                               nil))

(defun nrepl-jump-to-def (var)
  "Jump to the definition of the VAR at point."
  (let ((form (format "(let [ns-symbol    '%s
                             ns-var       '%s
                             ns-file      (clojure.core/comp :file
                                                             clojure.core/meta
                                                             clojure.core/second
                                                             clojure.core/first
                                                             clojure.core/ns-publics)
                             resource-str (clojure.core/comp clojure.core/str
                                                             clojure.java.io/resource
                                                             ns-file)
                             file-str     (clojure.core/comp clojure.core/str
                                                             clojure.java.io/file
                                                             ns-file)]
                         (cond ((clojure.core/ns-aliases ns-symbol) ns-var)
                               (let [resolved-ns ((clojure.core/ns-aliases ns-symbol) ns-var)]
                                 [(resource-str resolved-ns)
                                  (file-str resolved-ns)
                                  1])

                               (find-ns ns-var)
                               [(resource-str ns-var)
                                (file-str ns-var)
                                1]

                               (clojure.core/ns-resolve ns-symbol ns-var)
                               ((clojure.core/juxt
                                 (clojure.core/comp clojure.core/str
                                                    clojure.java.io/resource
                                                    :file)
                                 (clojure.core/comp clojure.core/str
                                                    clojure.java.io/file
                                                    :file)
                                 :line)
                                (clojure.core/meta (clojure.core/ns-resolve ns-symbol ns-var)))))"
                      (nrepl-current-ns) var)))
    (nrepl-send-string form
                       (nrepl-jump-to-def-handler (current-buffer))
                       nrepl-buffer-ns
                       (nrepl-current-tooling-session))))

(defun nrepl-jump (query)
  (interactive "P")
  (nrepl-read-symbol-name "Symbol: " 'nrepl-jump-to-def query))

(defalias 'nrepl-jump-back 'pop-tag-mark)

(defun nrepl-completion-complete-core-fn (str)
  "Return a list of completions for STR using complete.core/completions."
  (let ((strlst (plist-get
                 (nrepl-send-string-sync
                  (format "(require 'complete.core) (complete.core/completions \"%s\" *ns*)" str)
                  nrepl-buffer-ns
                  (nrepl-current-tooling-session))
                 :value)))
    (when strlst
      (car (read-from-string strlst)))))

(defun nrepl-completion-complete-op-fn (str)
  "Return a list of completions for STR using the nREPL \"complete\" op."
  (lexical-let ((strlst (plist-get
                         (nrepl-send-request-sync
                          (list "op" "complete"
                                "session" (nrepl-current-tooling-session)
                                "ns" nrepl-buffer-ns
                                "symbol" str))
                         :value)))
    (when strlst
      (car strlst))))

(defun nrepl-dispatch-complete-symbol (str)
  (if (nrepl-op-supported-p "complete")
      (nrepl-completion-complete-op-fn str)
    (nrepl-completion-complete-core-fn str)))

(defun nrepl-complete-at-point ()
  (let ((sap (symbol-at-point)))
    (when (and sap (not (in-string-p)))
      (let ((bounds (bounds-of-thing-at-point 'symbol)))
        (list (car bounds) (cdr bounds)
              (completion-table-dynamic #'nrepl-dispatch-complete-symbol))))))

(defun nrepl-eldoc-format-thing (thing)
  (propertize thing 'face 'font-lock-function-name-face))

(defun nrepl-highlight-args (arglist pos)
  (let* ((rest-pos (position '& arglist))
         (i 0))
    (mapconcat
     (lambda (arg)
       (let ((argstr (format "%s" arg)))
         (if (eq arg '&)
             argstr
           (prog1
               (if (or (= (1+ i) pos)
                       (and rest-pos (> (+ 1 i) rest-pos)
                            (> pos rest-pos)))
                   (propertize argstr 'face
                               'eldoc-highlight-function-argument)
                 argstr)
             (setq i (1+ i)))))) arglist " ")))

(defun nrepl-highlight-arglist (arglist pos)
  (concat "[" (nrepl-highlight-args arglist pos) "]"))

(defun nrepl-eldoc-format-arglist (arglist pos)
  (concat "("
          (mapconcat (lambda (args) (nrepl-highlight-arglist args pos))
                     (read arglist) " ") ")"))

(defun nrepl-eldoc-handler (buffer the-thing the-pos)
  (lexical-let ((thing the-thing)
                (pos the-pos))
    (nrepl-make-response-handler
     buffer
     (lambda (buffer value)
       (when (not (string-equal value "nil"))
         (message "%s: %s"
                  (nrepl-eldoc-format-thing thing)
                  (nrepl-eldoc-format-arglist value pos))))
     nil nil nil)))

(defun nrepl-eldoc-info-in-current-sexp ()
  (save-excursion
    (let ((argument-index (1- (eldoc-beginning-of-sexp))))
      ;; If we are at the beginning of function name, this will be -1.
      (when (< argument-index 0)
	(setq argument-index 0))
      ;; Don't do anything if current word is inside a string.
      (if (= (or (char-after (1- (point))) 0) ?\")
	  nil
	(list (nrepl-symbol-at-point) argument-index)))))

(defun nrepl-eldoc ()
  "Backend function for eldoc to show argument list in the echo area."
  (let* ((info (nrepl-eldoc-info-in-current-sexp))
         (thing (car info))
         (pos (cadr info))
         (form (format "(try
                         (:arglists
                          (clojure.core/meta
                           (clojure.core/resolve
                            (clojure.core/read-string \"%s\"))))
                         (catch Throwable t nil))" thing)))
    (when thing
      (nrepl-send-string form
                         (nrepl-eldoc-handler (current-buffer) thing pos)
                         nrepl-buffer-ns
                         (nrepl-current-tooling-session)))))

(defun nrepl-turn-on-eldoc-mode ()
  (make-local-variable 'eldoc-documentation-function)
  (setq eldoc-documentation-function 'nrepl-eldoc)
  (apply 'eldoc-add-command nrepl-extra-eldoc-commands)
  (turn-on-eldoc-mode))

;;; JavaDoc Browsing
;;; Assumes local-paths are accessible in the VM.
(defvar nrepl-javadoc-local-paths nil
  "List of paths to directories with Javadoc.")

(defun nrepl-javadoc-op (symbol-name)
  (nrepl-send-op
   "javadoc"
   `("symbol" ,symbol-name "ns" ,nrepl-buffer-ns
     "local-paths" ,(mapconcat #'identity nrepl-javadoc-local-paths " "))
   (nrepl-make-response-handler
    (current-buffer)
    (lambda (buffer url)
      (if url
          (browse-url url)
        (error "No javadoc url for %s" symbol-name)))
    nil nil nil)))

(defun nrepl-javadoc-handler (symbol-name)
  (when symbol-name
    (let ((bounds (bounds-of-thing-at-point 'symbol)))
      (if (nrepl-op-supported-p "javadoc")
          (nrepl-javadoc-op symbol-name)
        (message "No Javadoc middleware available")))))

(defun nrepl-javadoc (query)
  "Browse Javadoc on the Java class at point."
  (interactive "P")
  (nrepl-read-symbol-name "Javadoc for: " 'nrepl-javadoc-handler query))

;;; Response handlers
(defmacro nrepl-dbind-response (response keys &rest body)
  "Destructure an nREPL response dict."
  `(let ,(loop for key in keys
               collect `(,key (cdr (assoc ,(format "%s" key) ,response))))
     ,@body))

(put 'nrepl-dbind-response 'lisp-indent-function 2)

(defun nrepl-make-response-handler (buffer value-handler stdout-handler stderr-handler done-handler)
  (lexical-let ((buffer buffer)
                (value-handler value-handler)
                (stdout-handler stdout-handler)
                (stderr-handler stderr-handler)
                (done-handler done-handler))
    (lambda (response)
      (nrepl-dbind-response response (value ns out err status id ex root-ex
                                            session)
        (cond (value
               (with-current-buffer buffer
                 (if ns
                     (setq nrepl-buffer-ns ns)))
               (if value-handler
                   (funcall value-handler buffer value)))
              (out
               (if stdout-handler
                   (funcall stdout-handler buffer out)))
              (err
               (if stderr-handler
                   (funcall stderr-handler buffer err)))
              (status
               (if (member "interrupted" status)
                   (message "Evaluation interrupted."))
               (if (member "eval-error" status)
                   (funcall nrepl-err-handler buffer ex root-ex session))
               (if (member "namespace-not-found" status)
                   (message "Namespace not found."))
               (if (member "need-input" status)
                   (nrepl-need-input buffer))
               (if (member "done" status)
                   (progn (remhash id nrepl-requests)
                          (if done-handler
                              (funcall done-handler buffer))))))))))

(defun nrepl-stdin-handler (buffer)
  (nrepl-make-response-handler buffer
                               (lambda (buffer value)
                                 (nrepl-emit-result buffer value t))
                               (lambda (buffer out)
                                 (nrepl-emit-output buffer out t))
                               (lambda (buffer err)
                                 (nrepl-emit-output buffer err t))
                               nil))

(defun nrepl-handler (buffer)
  (nrepl-make-response-handler buffer
                               (lambda (buffer value)
                                 (nrepl-emit-result buffer value t))
                               (lambda (buffer out)
                                 (nrepl-emit-output buffer out t))
                               (lambda (buffer err)
                                 (nrepl-emit-output buffer err t))
                               (lambda (buffer)
                                 (nrepl-emit-prompt buffer))))

(defun nrepl-interactive-eval-handler (buffer)
  (nrepl-make-response-handler buffer
                               (lambda (buffer value)
                                 (message "%s" value))
                               (lambda (buffer value)
                                 (nrepl-emit-interactive-output value))
                               (lambda (buffer err)
                                 (message "%s" err))
                               '()))

(defun nrepl-load-file-handler (buffer)
  (let (current-ns (nrepl-current-ns))
    (nrepl-make-response-handler buffer
                                 (lambda (buffer value)
                                   (message "%s" value)
                                   (with-current-buffer buffer
                                     (setq nrepl-buffer-ns (clojure-find-ns))))
                                 (lambda (buffer value)
                                   (nrepl-emit-interactive-output value))
                                 (lambda (buffer err)
                                   (message "%s" err))
                                 '())))

(defun nrepl-interactive-eval-print-handler (buffer)
  (nrepl-make-response-handler buffer
                               (lambda (buffer value)
                                 (with-current-buffer buffer
                                   (insert (format "%s" value))))
                               '()
                               (lambda (buffer err)
                                 (message "%s" err))
                               '()))

(defun nrepl-popup-eval-print-handler (buffer)
  (nrepl-make-response-handler buffer
                               (lambda (buffer str)
                                 (nrepl-emit-into-popup-buffer buffer str))
                               '()
                               (lambda (buffer str)
                                 (nrepl-emit-into-popup-buffer buffer str))
                               '()))

(defun nrepl-popup-eval-out-handler (buffer)
  (nrepl-make-response-handler buffer
                               '()
                               (lambda (buffer str)
                                 (nrepl-emit-into-popup-buffer buffer str))
                               (lambda (buffer str)
                                 (nrepl-emit-into-popup-buffer buffer str))
                               '()))

(defun nrepl-default-err-handler (buffer ex root-ex session)
  ;; TODO: use ex and root-ex as fallback values to display when pst/print-stack-trace-not-found
  (if (or nrepl-popup-stacktraces
          (not (member (buffer-local-value 'major-mode buffer) '(nrepl-mode clojure-mode))))
      (progn
        (with-current-buffer buffer
          (nrepl-send-string "(if-let [pst+ (clojure.core/resolve 'clj-stacktrace.repl/pst+)]
                        (pst+ *e) (clojure.stacktrace/print-stack-trace *e))"
                             (nrepl-make-response-handler
                              (nrepl-popup-buffer nrepl-error-buffer)
                              nil
                              'nrepl-emit-into-color-buffer nil nil) nil session))
        (with-current-buffer nrepl-error-buffer
          (compilation-minor-mode +1))
        (nrepl-highlight-compilation-error-line buffer))
    ;; TODO: maybe put the stacktrace in a tmp buffer somewhere that the user
    ;; can pull up with a hotkey only when interested in seeing it?
    ))

(defun nrepl-highlight-compilation-error-line (buffer)
  "Highlight compilation error line in BUFFER."
  (with-current-buffer buffer
    (let ((error-line-number (nrepl-extract-error-line (nrepl-stacktrace))))
      (when (> error-line-number 0)
        (save-excursion
          (goto-char (point-min))
          (forward-line (1- error-line-number))
          (overlay-put (make-overlay (progn (back-to-indentation) (point))
                                     (progn (move-end-of-line nil) (point)))
                       'face 'nrepl-error-highlight-face))))))

(defun nrepl-extract-error-line (stacktrace)
  "Extract the error line number from STACKTRACE."
  (string-match "\\.clj:\\([0-9]+\\)" stacktrace)
  (string-to-number (match-string 1 stacktrace)))

(defun nrepl-stacktrace ()
  "Retrieve the current stracktrace from the `nrepl-error-buffer'."
  (sleep-for 0.3) ; ugly hack to account for a race condition
  (with-current-buffer nrepl-error-buffer
    (substring-no-properties (buffer-string))))

(defun nrepl-need-input (buffer)
  (with-current-buffer buffer
    (nrepl-send-stdin (concat (read-from-minibuffer "Stdin: ") "\n")
                      (nrepl-stdin-handler buffer))))


;;;; Popup buffers
(define-minor-mode nrepl-popup-buffer-mode
  "Mode for nrepl popup buffers"
  nil
  (" nREPL-tmp")
  '(("q" .  nrepl-popup-buffer-quit-function)))

(make-variable-buffer-local
 (defvar nrepl-popup-buffer-quit-function 'nrepl-popup-buffer-quit
   "The function that is used to quit a temporary popup buffer."))

(defun nrepl-popup-buffer-quit-function (&optional kill-buffer-p)
  "Wrapper to invoke the value of `nrepl-popup-buffer-quit-function'."
  (interactive)
  (funcall nrepl-popup-buffer-quit-function kill-buffer-p))

(defun nrepl-popup-buffer (name &optional select)
  "Create new popup buffer called NAME.
If SELECT is non-nil, select the newly created window"
  (with-current-buffer (nrepl-make-popup-buffer name)
    (setq buffer-read-only t)
    (let ((new-window (display-buffer (current-buffer))))
      (set-window-point new-window (point))
      (when select
        (select-window new-window))
      (current-buffer))))

(defun nrepl-popup-buffer-quit (&optional kill-buffer-p)
  "Quit the current (temp) window and bury its buffer using `quit-window'.
If prefix argument KILL-BUFFER-P is non-nil, kill the buffer instead of burying it."
  (interactive)
  (quit-window kill-buffer-p (selected-window)))

(defun nrepl-make-popup-buffer (name)
  "Create a temporary buffer called NAME."
  (with-current-buffer (get-buffer-create name)
    (kill-all-local-variables)
    (setq buffer-read-only nil)
    (erase-buffer)
    (set-syntax-table clojure-mode-syntax-table)
    (nrepl-popup-buffer-mode 1)
    (current-buffer)))

(defun nrepl-emit-into-popup-buffer (buffer value)
  "Insert VALUE into BUFFER."
  (with-current-buffer buffer
    (let ((inhibit-read-only t)
          (buffer-undo-list t))
      (insert (format "%s" value))
      (indent-sexp)
      (font-lock-fontify-buffer))))

(defun nrepl-emit-into-color-buffer (buffer value)
  (with-current-buffer buffer
    (let ((inhibit-read-only t)
          (buffer-undo-list t))
      (goto-char (point-max))
      (insert (format "%s" value))
      (ansi-color-apply-on-region (point-min) (point-max)))
    (goto-char (point-min))))


;;;; Macroexpansion
(defun nrepl-macroexpand-undo (&optional arg)
  (interactive)
  (let ((inhibit-read-only t))
    (undo-only arg)))

(defvar nrepl-last-macroexpand-expression nil
  "Specify the last macroexpansion preformed.
This variable specifies both what was expanded and the expander.")

(defun nrepl-macroexpand-handler (buffer ns)
  (lexical-let* ((ns ns))
    (nrepl-make-response-handler buffer nil
                                 (lambda (buffer str)
                                   (nrepl-initialize-macroexpansion-buffer
                                    str ns))
                                 nil nil)))

(defun nrepl-macroexpand-inplace-handler
  (expansion-buffer start end current-point)
  (lexical-let* ((start start)
                 (end end)
                 (current-point current-point))
    (nrepl-make-response-handler expansion-buffer
                                 nil
                                 (lambda (buffer str)
                                   (nrepl-redraw-macroexpansion-buffer
                                    str buffer start end current-point))
                                 nil nil)))

(defun nrepl-macroexpand-form (expander expr)
  (format
   "(clojure.pprint/write (%s '%s) :suppress-namespaces true :dispatch clojure.pprint/code-dispatch)"
   expander expr))

(defun nrepl-macroexpand-expr (expander expr &optional buffer)
  "Evaluate the expression preceding point and print the result
into the special buffer."
  (let ((form (nrepl-macroexpand-form expander expr)))
    (setq nrepl-last-macroexpand-expression form)
    (nrepl-send-string form (nrepl-macroexpand-handler buffer nrepl-buffer-ns)
                       nrepl-buffer-ns)))

(defun nrepl-macroexpand-expr-inplace (expander)
  "Substitutes the current form at point with its macroexpansion."
  (interactive)
  (destructuring-bind (expr bounds) (nrepl-sexp-at-point-with-bounds)
    (nrepl-send-string (nrepl-macroexpand-form expander expr)
                       (nrepl-macroexpand-inplace-handler
                        (current-buffer) (car bounds) (cdr bounds) (point))
                       nrepl-buffer-ns)))

(defun nrepl-macroexpand-again ()
  "Repeat the last macroexpansion."
  (interactive)
  (nrepl-send-string
   nrepl-last-macroexpand-expression
   (nrepl-macroexpand-handler (current-buffer) nrepl-buffer-ns)
   nrepl-buffer-ns))

(defun nrepl-macroexpand-1 (&optional prefix)
  "Invoke 'macroexpand-1' on the expression preceding point and display the
result in a macroexpansion buffer.
If invoked with a prefix argument, use 'macroexpand' instead of
'macroexpand-1'."
  (interactive "P")
  (let ((expander (if prefix 'macroexpand 'macroexpand-1)))
    (nrepl-macroexpand-expr expander (nrepl-sexp-at-point))))

(defun nrepl-macroexpand-1-inplace (&optional prefix)
  (interactive "P")
  (let ((expander (if prefix 'macroexpand 'macroexpand-1)))
    (nrepl-macroexpand-expr-inplace expander)))

(defun nrepl-macroexpand-all ()
  "Invoke 'clojure.walk/macroexpand-all' on the expression
preceding point and display the result in a macroexpansion
buffer."
  (interactive)
<<<<<<< HEAD
  (nrepl-macroexpand-expr 'clojure.walk/macroexpand-all (nrepl-sexp-at-point)))
=======
  (nrepl-macroexpand-expr
   'clojure.walk/macroexpand-all (nrepl-last-expression)))
>>>>>>> 66fcc468

(defun nrepl-macroexpand-all-inplace ()
  (interactive)
  (nrepl-macroexpand-expr-inplace 'clojure.walk/macroexpand-all))

(defun nrepl-initialize-macroexpansion-buffer (expansion ns)
  (pop-to-buffer (nrepl-create-macroexpansion-buffer))
  (setq nrepl-buffer-ns ns)
  (setq buffer-undo-list nil)
  (let ((inhibit-read-only t)
        (buffer-undo-list t))
    (erase-buffer)
    (insert (format "%s" expansion))
    (goto-char (point-min))
    (font-lock-fontify-buffer)))

(defun nrepl-redraw-macroexpansion-buffer (expansion buffer start end current-point)
  (with-current-buffer buffer
    (let ((buffer-read-only nil))
      (goto-char start)
      (delete-region start end)
      (insert (format "%s" expansion))
      (goto-char start)
      (indent-sexp)
      (goto-char current-point))))


(defun nrepl-popup-eval-print (form)
  "Evaluate the given form and print value in current buffer."
  (let ((buffer (current-buffer)))
    (nrepl-send-string form
                       (nrepl-popup-eval-print-handler buffer)
                       nrepl-buffer-ns)))

(defun nrepl-interactive-eval-print (form)
  "Evaluate the given form and print value in current buffer."
  (let ((buffer (current-buffer)))
    (nrepl-send-string form
                       (nrepl-interactive-eval-print-handler buffer)
                       nrepl-buffer-ns)))

(defun nrepl-interactive-eval (form)
  "Evaluate the given form and print value in minibuffer."
  (let ((buffer (current-buffer)))
    (nrepl-send-string form
                       (nrepl-interactive-eval-handler buffer)
                       nrepl-buffer-ns)))

(defun nrepl-send-op (op attributes handler)
  "Send the specified op."
  (let ((buffer (current-buffer)))
    (nrepl-send-request (append
                         (list "op" op
                               "session" (nrepl-current-session)
                               "ns" nrepl-buffer-ns)
                         attributes)
                        handler)))

(defun nrepl-send-load-file (file-contents file-path file-name)
  "Evaluate the given form and print value in minibuffer."
  (let ((buffer (current-buffer)))
    (nrepl-send-request (list "op" "load-file"
                              "session" (nrepl-current-session)
                              "file" file-contents
                              "file-path" file-path
                              "file-name" file-name)
                        (nrepl-load-file-handler buffer))))

(defun nrepl-eval-last-expression (&optional prefix)
  "Evaluate the expression preceding point."
  (interactive "P")
  (if prefix
      (nrepl-interactive-eval-print (nrepl-last-expression))
    (nrepl-interactive-eval (nrepl-last-expression))))

(defun nrepl-eval-print-last-expression ()
  "Evaluate the expression preceding point.
Print its value into the current buffer"
  (interactive)
  (nrepl-interactive-eval-print (nrepl-last-expression)))

(defun nrepl-pprint-eval-last-expression ()
  "Evaluate the expression preceding point and pprint its value in a popup buffer."
  (interactive)
  (let ((form (nrepl-last-expression))
        (result-buffer (nrepl-popup-buffer nrepl-result-buffer nil)))
    (nrepl-send-string (format "(clojure.pprint/pprint %s)" form)
                       (nrepl-popup-eval-out-handler result-buffer)
                       nrepl-buffer-ns
                       (nrepl-current-tooling-session))))

;;;;; History

(defcustom nrepl-wrap-history nil
  "*T to wrap history around when the end is reached."
  :type 'boolean
  :group 'nrepl)

;; These two vars contain the state of the last history search.  We
;; only use them if `last-command' was 'nrepl-history-replace,
;; otherwise we reinitialize them.

(defvar nrepl-input-history-position -1
  "Newer items have smaller indices.")

(defvar nrepl-history-pattern nil
  "The regexp most recently used for finding input history.")

(defun nrepl-add-to-input-history (string)
  "Add STRING to the input history.
Empty strings and duplicates are ignored."
  (unless (or (equal string "")
              (equal string (car nrepl-input-history)))
    (push string nrepl-input-history)
    (incf nrepl-input-history-items-added)))

(defun nrepl-delete-current-input ()
  "Delete all text after the prompt."
  (interactive)
  (goto-char (point-max))
  (delete-region nrepl-input-start-mark (point-max)))

(defun nrepl-replace-input (string)
  (nrepl-delete-current-input)
  (insert-and-inherit string))

(defun nrepl-position-in-history (start-pos direction regexp)
  "Return the position of the history item matching regexp.
Return -1 resp. the length of the history if no item matches"
  ;; Loop through the history list looking for a matching line
  (let* ((step (ecase direction
                 (forward -1)
                 (backward 1)))
         (history nrepl-input-history)
         (len (length history)))
    (loop for pos = (+ start-pos step) then (+ pos step)
          if (< pos 0) return -1
          if (<= len pos) return len
          if (string-match regexp (nth pos history)) return pos)))

(defun nrepl-history-replace (direction &optional regexp)
  "Replace the current input with the next line in DIRECTION.
DIRECTION is 'forward' or 'backward' (in the history list).
If REGEXP is non-nil, only lines matching REGEXP are considered."
  (setq nrepl-history-pattern regexp)
  (let* ((min-pos -1)
         (max-pos (length nrepl-input-history))
         (pos0 (cond ((nrepl-history-search-in-progress-p)
                      nrepl-input-history-position)
                     (t min-pos)))
         (pos (nrepl-position-in-history pos0 direction (or regexp "")))
         (msg nil))
    (cond ((and (< min-pos pos) (< pos max-pos))
           (nrepl-replace-input (nth pos nrepl-input-history))
           (setq msg (format "History item: %d" pos)))
          ((not nrepl-wrap-history)
           (setq msg (cond ((= pos min-pos) "End of history")
                           ((= pos max-pos) "Beginning of history"))))
          (nrepl-wrap-history
           (setq pos (if (= pos min-pos) max-pos min-pos))
           (setq msg "Wrapped history")))
    (when (or (<= pos min-pos) (<= max-pos pos))
      (when regexp
        (setq msg (concat msg "; no matching item"))))
    (message "%s%s" msg (cond ((not regexp) "")
                              (t (format "; current regexp: %s" regexp))))
    (setq nrepl-input-history-position pos)
    (setq this-command 'nrepl-history-replace)))

(defun nrepl-history-search-in-progress-p ()
  (eq last-command 'nrepl-history-replace))

(defun nrepl-terminate-history-search ()
  (setq last-command this-command))

(defun nrepl-previous-input ()
  "Cycle backwards through input history.
If the `last-command' was a history navigation command use the
same search pattern for this command.
Otherwise use the current input as search pattern."
  (interactive)
  (nrepl-history-replace 'backward (nrepl-history-pattern t)))

(defun nrepl-next-input ()
  "Cycle forwards through input history.
See `nrepl-previous-input'."
  (interactive)
  (nrepl-history-replace 'forward (nrepl-history-pattern t)))

(defun nrepl-forward-input ()
  "Cycle forwards through input history."
  (interactive)
  (nrepl-history-replace 'forward (nrepl-history-pattern)))

(defun nrepl-backward-input ()
  "Cycle backwards through input history."
  (interactive)
  (nrepl-history-replace 'backward (nrepl-history-pattern)))

(defun nrepl-previous-matching-input (regexp)
  (interactive "sPrevious element matching (regexp): ")
  (nrepl-terminate-history-search)
  (nrepl-history-replace 'backward regexp))

(defun nrepl-next-matching-input (regexp)
  (interactive "sNext element matching (regexp): ")
  (nrepl-terminate-history-search)
  (nrepl-history-replace 'forward regexp))

(defun nrepl-history-pattern (&optional use-current-input)
  "Return the regexp for the navigation commands."
  (cond ((nrepl-history-search-in-progress-p)
         nrepl-history-pattern)
        (use-current-input
         (assert (<= nrepl-input-start-mark (point)))
         (let ((str (nrepl-current-input t)))
           (cond ((string-match "^[ \n]*$" str) nil)
                 (t (concat "^" (regexp-quote str))))))
        (t nil)))

;;; persistent history
(defcustom nrepl-history-size 500
  "The maximum number of items to keep in the REPL history."
  :type 'integer
  :safe 'integerp
  :group 'nrepl-mode)

(defcustom nrepl-history-file nil
  "File to save the persistent REPL history to."
  :type 'string
  :safe 'stringp
  :group 'nrepl-mode)

(defun nrepl-history-read-filename ()
  "Ask the user which file to use, defaulting `nrepl-history-file`."
  (read-file-name "Use nREPL history file: "
                  nrepl-history-file))

(defun nrepl-history-read (filename)
  "Read history from FILE and return it.
Does not yet set the input history."
  (if (file-readable-p filename)
      (with-temp-buffer
        (insert-file-contents filename)
        (read (current-buffer)))
    '()))

(defun nrepl-history-load (&optional filename)
  "Load history from FILENAME into current session.
FILENAME defaults to the value of `nrepl-history-file` but user
defined filenames can be used to read special history files.

The value of `nrepl-input-history` is set by this function."
  (interactive (list (nrepl-history-read-filename)))
  (let ((f (or filename nrepl-history-file)))
    ;; TODO: probably need to set nrepl-input-history-position as well.
    ;; in a fresh connection the newest item in the list is currently
    ;; not available.  After sending one input, everything seems to work.
    (setq nrepl-input-history (nrepl-history-read f))))

(defun nrepl-history-write (filename)
  "Write history to FILENAME.
Currently coding system for writing the contents is hardwired to
utf-8-unix."
  (let* ((mhist (nrepl-histories-merge nrepl-input-history
                                       nrepl-input-history-items-added
                                       (nrepl-history-read filename)))
         ;; newest items are at the beginning of the list, thus 0
         (hist  (subseq mhist 0 (min (length mhist) nrepl-history-size))))
    (unless (file-writable-p filename)
      (error (format "History file not writable: %s" filename)))
    (let ((print-length nil) (print-level nil))
      (with-temp-file filename
        ;; TODO: really set cs for output
        ;; TODO: does cs need to be customizable?
        (insert ";; -*- coding: utf-8-unix -*-\n")
        (insert ";; Automatically written history of nREPL session\n")
        (insert ";; Edit at your own risk\n\n")
        (prin1 (mapcar #'substring-no-properties hist) (current-buffer))))))

(defun nrepl-history-save (&optional filename)
  "Save the current nREPL input history to FILENAME.
FILENAME defaults to the value of `nrepl-history-file`."
  (interactive (list (nrepl-history-read-filename)))
  (let* ((file  (or filename nrepl-history-file)))
    (nrepl-history-write file)))

(defun nrepl-history-just-save ()
  "Just save the history to `nrepl-history-file`.
This function is meant to be used in hooks to avoid lambda
  constructs."
  (nrepl-history-save nrepl-history-file))

;; SLIME has different semantics and will not save any duplicates.
;; we keep track of how many items were added to the history in the
;; current session in nrepl-add-to-input-history and merge only the
;; new items with the current history found in the file, which may
;; have been changed in the meantime by another session
(defun nrepl-histories-merge (session-hist n-added-items file-hist)
  (append (subseq session-hist 0 n-added-items)
          file-hist))

;;;
(defun nrepl-same-line-p (pos1 pos2)
  "Return t if buffer positions POS1 and POS2 are on the same line."
  (save-excursion (goto-char (min pos1 pos2))
                  (<= (max pos1 pos2) (line-end-position))))

(defun nrepl-bol-internal ()
  "Go to the beginning of line or the prompt."
  (cond ((and (>= (point) nrepl-input-start-mark)
              (nrepl-same-line-p (point) nrepl-input-start-mark))
         (goto-char nrepl-input-start-mark))
        (t (beginning-of-line 1))))

(defun nrepl-bol ()
  "Go to the beginning of line or the prompt."
  (interactive)
  (deactivate-mark)
  (nrepl-bol-internal))

(defun nrepl-bol-mark ()
  "Set the mark and go to the beginning of line or the prompt."
  (interactive)
  (unless mark-active
    (set-mark (point)))
  (nrepl-bol-internal))

(defun nrepl-at-prompt-start-p ()
  ;; This will not work on non-current prompts.
  (= (point) nrepl-input-start-mark))

;;; mode book-keeping
(defvar nrepl-mode-hook nil
  "Hook executed when entering `nrepl-mode'.")

(defvar nrepl-mode-syntax-table
  (copy-syntax-table clojure-mode-syntax-table))

(defvar nrepl-interaction-mode-map
  (let ((map (make-sparse-keymap)))
    (define-key map (kbd "M-.") 'nrepl-jump)
    (define-key map (kbd "M-,") 'nrepl-jump-back)
    (define-key map (kbd "M-TAB") 'complete-symbol)
    (define-key map (kbd "C-M-x") 'nrepl-eval-expression-at-point)
    (define-key map (kbd "C-x C-e") 'nrepl-eval-last-expression)
    (define-key map (kbd "C-c C-e") 'nrepl-eval-last-expression)
    (define-key map (kbd "C-c C-p") 'nrepl-pprint-eval-last-expression)
    (define-key map (kbd "C-c C-r") 'nrepl-eval-region)
    (define-key map (kbd "C-c C-n") 'nrepl-eval-ns-form)
    (define-key map (kbd "C-c C-m") 'nrepl-macroexpand-1)
    (define-key map (kbd "C-c M-m") 'nrepl-macroexpand-all)
    (define-key map (kbd "C-c M-n") 'nrepl-set-ns)
    (define-key map (kbd "C-c C-d") 'nrepl-doc)
    (define-key map (kbd "C-c C-s") 'nrepl-src)
    (define-key map (kbd "C-c C-z") 'nrepl-switch-to-repl-buffer)
    (define-key map (kbd "C-c M-o") 'nrepl-find-and-clear-repl-buffer)
    (define-key map (kbd "C-c C-k") 'nrepl-load-current-buffer)
    (define-key map (kbd "C-c C-l") 'nrepl-load-file)
    (define-key map (kbd "C-c C-b") 'nrepl-interrupt)
    (define-key map (kbd "C-c C-j") 'nrepl-javadoc)
    map))

(easy-menu-define nrepl-interaction-mode-menu nrepl-interaction-mode-map
  "Menu for nREPL interaction mode"
  '("nREPL"
    ["Jump" nrepl-jump]
    ["Jump back" nrepl-jump-back]
    ["Complete symbol" complete-symbol]
    ["Eval expression at point" nrepl-eval-expression-at-point]
    ["Eval last expression" nrepl-eval-last-expression]
    ["Eval last expression in popup buffer" nrepl-pprint-eval-last-expression]
    ["Eval region" nrepl-eval-region]
    ["Eval ns form" nrepl-eval-ns-form]
    ["Macroexpand-1 last expression" nrepl-macroexpand-1]
    ["Macroexpand-all last expression" nrepl-macroexpand-all]
    ["Set ns" nrepl-set-ns]
    ["Display documentation" nrepl-doc]
    ["Display Source" nrepl-src]
    ["Display JavaDoc" nrepl-javadoc]
    ["Switch to REPL" nrepl-switch-to-repl-buffer]
    ["Toggle REPL Pretty Print" nrepl-pretty-toggle]
    ["Clear REPL" nrepl-find-and-clear-repl-buffer]
    ["Load current buffer" nrepl-load-current-buffer]
    ["Load file" nrepl-load-file]
    ["Interrupt" nrepl-interrupt]))

(defvar nrepl-macroexpansion-minor-mode-map
  (let ((map (make-sparse-keymap)))
    (define-key map (kbd "g") 'nrepl-macroexpand-again)
    (define-key map (kbd "q") 'nrepl-popup-buffer-quit-function)
    (flet ((redefine-key (from to)
                         (dolist (mapping (where-is-internal from nrepl-interaction-mode-map))
                           (define-key map mapping to))))
      (redefine-key 'nrepl-macroexpand-1 'nrepl-macroexpand-1-inplace)
      (redefine-key 'nrepl-macroexpand-all 'nrepl-macroexpand-all-inplace)
      (redefine-key 'advertised-undo 'nrepl-macroexpand-undo)
      (redefine-key 'undo 'nrepl-macroexpand-undo))
    map))

(define-minor-mode nrepl-macroexpansion-minor-mode
  "Minor mode for nrepl macroexpansion.

\\{nrepl-macroexpansion-minor-mode-map}"
  nil
  " Macroexpand"
  nrepl-macroexpansion-minor-mode-map)

(defun nrepl-create-macroexpansion-buffer ()
  (with-current-buffer (nrepl-popup-buffer nrepl-macroexpansion-buffer t)
    (clojure-mode)
    (clojure-disable-nrepl)
    (nrepl-macroexpansion-minor-mode 1)
    (current-buffer)))

(defun nrepl-tab ()
  "Invoked on TAB keystrokes in `nrepl-mode' buffers."
  (interactive)
  (funcall nrepl-tab-command))

(defvar nrepl-mode-map
  (let ((map (make-sparse-keymap)))
    (set-keymap-parent map clojure-mode-map)
    (define-key map (kbd "M-.") 'nrepl-jump)
    (define-key map (kbd "M-,") 'nrepl-jump-back)
    (define-key map (kbd "RET") 'nrepl-return)
    (define-key map (kbd "TAB") 'nrepl-tab)
    (define-key map (kbd "C-<return>") 'nrepl-closing-return)
    (define-key map (kbd "C-j") 'nrepl-newline-and-indent)
    (define-key map (kbd "C-c C-d") 'nrepl-doc)
    (define-key map (kbd "C-c C-s") 'nrepl-src)
    (define-key map (kbd "C-c C-o") 'nrepl-clear-output)
    (define-key map (kbd "C-c M-o") 'nrepl-clear-buffer)
    (define-key map (kbd "C-c C-u") 'nrepl-kill-input)
    (define-key map (kbd "C-a") 'nrepl-bol)
    (define-key map (kbd "C-S-a") 'nrepl-bol-mark)
    (define-key map [home] 'nrepl-bol)
    (define-key map [S-home] 'nrepl-bol-mark)
    (define-key map (kbd "C-<up>") 'nrepl-backward-input)
    (define-key map (kbd "C-<down>") 'nrepl-forward-input)
    (define-key map (kbd "M-p") 'nrepl-previous-input)
    (define-key map (kbd "M-n") 'nrepl-next-input)
    (define-key map (kbd "M-r") 'nrepl-previous-matching-input)
    (define-key map (kbd "M-s") 'nrepl-next-matching-input)
    (define-key map (kbd "C-c C-n") 'nrepl-next-prompt)
    (define-key map (kbd "C-c C-p") 'nrepl-previous-prompt)
    (define-key map (kbd "C-c C-b") 'nrepl-interrupt)
    (define-key map (kbd "C-c C-j") 'nrepl-javadoc)
    (define-key map (kbd "C-c C-m") 'nrepl-macroexpand-1)
    (define-key map (kbd "C-c M-m") 'nrepl-macroexpand-all)
    map))

(easy-menu-define nrepl-mode-menu nrepl-mode-map
  "Menu for nREPL mode"
  '("nREPL"
    ["Jump" nrepl-jump]
    ["Jump back" nrepl-jump-back]
    ["Complete symbol" complete-symbol]
    ["Display documentation" nrepl-doc]
    ["Display source" nrepl-src]
    ["Display JavaDoc" nrepl-javadoc]
    ["Toggle pretty printing of results" nrepl-toggle-pretty-printing]
    ["Clear output" nrepl-clear-output]
    ["Clear buffer" nrepl-clear-buffer]
    ["Kill input" nrepl-kill-input]
    ["Interrupt" nrepl-interrupt]))

(defun clojure-enable-nrepl ()
  "Enable `nrepl-interaction-mode'.
Useful in hooks."
  (nrepl-interaction-mode 1))

(defun clojure-disable-nrepl ()
  "Disable `nrepl-interaction-mode'.
Useful in hooks."
  (nrepl-interaction-mode -1))

;;;###autoload
(define-minor-mode nrepl-interaction-mode
  "Minor mode for nrepl interaction from a Clojure buffer.

\\{nrepl-interaction-mode-map}"
  nil
  " nREPL"
  nrepl-interaction-mode-map
  (make-local-variable 'completion-at-point-functions)
  (add-to-list 'completion-at-point-functions
               'nrepl-complete-at-point)
  (add-to-list 'compilation-error-regexp-alist
               '("(\\(.+\\):\\(.+\\))" 1 2)))

(define-derived-mode nrepl-mode fundamental-mode "nREPL"
  "Major mode for nREPL interactions.

\\{nrepl-mode-map}"
  (set (make-local-variable 'indent-line-function) 'lisp-indent-line)
  (make-local-variable 'completion-at-point-functions)
  (add-to-list 'completion-at-point-functions
               'nrepl-complete-at-point)
  (set-syntax-table nrepl-mode-syntax-table)
  (nrepl-turn-on-eldoc-mode)
  (if (fboundp 'hack-dir-local-variables-non-file-buffer)
      (hack-dir-local-variables-non-file-buffer))
  (when nrepl-history-file
    (nrepl-history-load nrepl-history-file)
    (add-hook 'kill-buffer-hook 'nrepl-history-just-save t t)
    (add-hook 'kill-emacs-hook 'nrepl-history-just-save))
  (add-hook 'paredit-mode-hook
            (lambda ()
              (when (>= paredit-version 21)
                (define-key nrepl-mode-map "{" 'paredit-open-curly)
                (define-key nrepl-mode-map "}" 'paredit-close-curly)))))

;;; communication
(defcustom nrepl-lein-command
  "lein"
  "The command used to execute leiningen 2.x."
  :type 'string
  :group 'nrepl-mode)

(defcustom nrepl-server-command
  (if (or (locate-file nrepl-lein-command exec-path)
          (locate-file (format "%s.bat" nrepl-lein-command) exec-path))
      (format "%s repl :headless" nrepl-lein-command)
    (format "echo \"%s repl :headless\" | eval $SHELL -l" nrepl-lein-command))
  "The command used to start the nREPL via nrepl-jack-in.
For a remote nREPL server lein must be in your PATH.  The remote
proc is launched via sh rather than bash, so it might be necessary
to specific the full path to it. Localhost is assumed."
  :type 'string
  :group 'nrepl-mode)


(defun nrepl-show-maximum-output ()
  "Put the end of the buffer at the bottom of the window."
  (when (eobp)
    (let ((win (get-buffer-window (current-buffer))))
      (when win
        (with-selected-window win
          (set-window-point win (point-max))
          (recenter -1))))))

(defmacro nrepl-save-marker (marker &rest body)
  (let ((pos (make-symbol "pos")))
    `(let ((,pos (marker-position ,marker)))
       (prog1 (progn . ,body)
         (set-marker ,marker ,pos)))))

(put 'nrepl-save-marker 'lisp-indent-function 1)

(defun nrepl-insert-prompt (namespace)
  "Insert the prompt (before markers!), taking into account NAMESPACE.
Set point after the prompt.
Return the position of the prompt beginning."
  (goto-char nrepl-input-start-mark)
  (nrepl-save-marker nrepl-output-start
    (nrepl-save-marker nrepl-output-end
      (unless (bolp) (insert-before-markers "\n"))
      (let ((prompt-start (point))
            (prompt (format "%s> " namespace)))
        (nrepl-propertize-region
            '(face nrepl-prompt-face read-only t intangible t
                   nrepl-prompt t
                   rear-nonsticky (nrepl-prompt read-only face intangible))
          (insert-before-markers prompt))
        (set-marker nrepl-prompt-start-mark prompt-start)
        prompt-start))))

(defun nrepl-emit-output-at-pos (buffer string position &optional bol)
  ;; insert STRING and mark it as output
  (with-current-buffer buffer
    (save-excursion
      (nrepl-save-marker nrepl-output-start
        (nrepl-save-marker nrepl-output-end
          (goto-char position)
          (when (and bol (not (bolp))) (insert-before-markers "\n"))
          (nrepl-propertize-region `(face nrepl-output-face
                                          rear-nonsticky (face))
            (insert-before-markers string)
            (when (and (= (point) nrepl-prompt-start-mark)
                       (not (bolp)))
              (insert-before-markers "\n")
              (set-marker nrepl-output-end (1- (point))))))))
    (nrepl-show-maximum-output)))

(defun nrepl-emit-interactive-output (string)
  (with-current-buffer nrepl-nrepl-buffer
    (nrepl-emit-output-at-pos (current-buffer) string (1- (nrepl-input-line-beginning-position)) t)))

(defun nrepl-emit-output (buffer string &optional bol)
  (with-current-buffer buffer
    (nrepl-emit-output-at-pos buffer string nrepl-input-start-mark bol)))

(defun nrepl-emit-prompt (buffer)
  (with-current-buffer buffer
    (save-excursion
      (nrepl-save-marker nrepl-output-start
        (nrepl-save-marker nrepl-output-end
          (nrepl-insert-prompt nrepl-buffer-ns))))
    (nrepl-show-maximum-output)))

(defun nrepl-emit-result (buffer string &optional bol)
  ;; insert STRING and mark it as evaluation result
  (with-current-buffer buffer
    (save-excursion
      (nrepl-save-marker nrepl-output-start
        (nrepl-save-marker nrepl-output-end
          (goto-char nrepl-input-start-mark)
          (when (and bol (not (bolp))) (insert-before-markers "\n"))
          (nrepl-propertize-region `(face nrepl-result-face
                                          rear-nonsticky (face))
            (insert-before-markers string)))))
    (nrepl-show-maximum-output)))

(defun nrepl-default-handler (response)
  "Default handler which is invoked when no handler is found."
  (nrepl-dbind-response response (out value)
    (cond
     (out
      (nrepl-emit-interactive-output out)))))

(defun nrepl-dispatch (response)
  "Dispatch the response to associated callback."
  (nrepl-dbind-response response (id)
    (let ((callback (gethash id nrepl-requests)))
      (if callback
          (funcall callback response)
        (nrepl-default-handler response)))))

(defun nrepl-net-decode ()
  "Decode the data in the current buffer and remove the processed data from the
buffer if the decode successful."
  (let* ((start (point-min))
         (end (point-max))
         (data (buffer-substring start end)))
    (prog1
        (nrepl-decode data)
      (delete-region start end))))

(defun nrepl-net-process-input (process)
  "Process all complete messages.
Assume that any error during decoding indicates an incomplete message."
  (with-current-buffer (process-buffer process)
    (ignore-errors
      (while (> (buffer-size) 1)
        (let ((responses (nrepl-net-decode)))
          (dolist (response responses)
            (nrepl-dispatch response)))))))

(defun nrepl-net-filter (process string)
  "Decode the message(s) and dispatch."
  (with-current-buffer (process-buffer process)
    (goto-char (point-max))
    (insert string))
  (nrepl-net-process-input process))

(defun nrepl-sentinel (process message)
  (message "nrepl connection closed: %s" message)
  (if (equal (process-status process) 'closed)
      (progn
        (kill-buffer (process-buffer process))
        (run-hooks 'nrepl-disconnected-hook))))

(defun nrepl-write-message (process message)
  (process-send-string process message))

;;; repl interaction
(defun nrepl-property-bounds (prop)
  "Return two the positions of the previous and next changes to PROP.
 PROP is the name of a text property."
  (assert (get-text-property (point) prop))
  (let ((end (next-single-char-property-change (point) prop)))
    (list (previous-single-char-property-change end prop) end)))

(defun nrepl-in-input-area-p ()
  (<= nrepl-input-start-mark (point)))

(defun nrepl-current-input (&optional until-point-p)
  "Return the current input as string.
The input is the region from after the last prompt to the end of
buffer."
  (buffer-substring-no-properties nrepl-input-start-mark
                                  (if until-point-p
                                      (point)
                                    (point-max))))

(defun nrepl-previous-prompt ()
  "Move backward to the previous prompt."
  (interactive)
  (nrepl-find-prompt t))

(defun nrepl-next-prompt ()
  "Move forward to the next prompt."
  (interactive)
  (nrepl-find-prompt))

(defun nrepl-find-prompt (&optional backward)
  (let ((origin (point))
        (prop 'nrepl-prompt))
    (while (progn
             (nrepl-search-property-change prop backward)
             (not (or (nrepl-end-of-proprange-p prop) (bobp) (eobp)))))
    (unless (nrepl-end-of-proprange-p prop)
      (goto-char origin))))

(defun nrepl-search-property-change (prop &optional backward)
  (cond (backward
         (goto-char (previous-single-char-property-change (point) prop)))
        (t
         (goto-char (next-single-char-property-change (point) prop)))))

(defun nrepl-end-of-proprange-p (property)
  (and (get-char-property (max 1 (1- (point))) property)
       (not (get-char-property (point) property))))

(defun nrepl-mark-input-start ()
  (set-marker nrepl-input-start-mark (point) (current-buffer)))

(defun nrepl-mark-output-start ()
  (set-marker nrepl-output-start (point))
  (set-marker nrepl-output-end (point)))

(defun nrepl-mark-output-end ()
  (add-text-properties nrepl-output-start nrepl-output-end
                       '(face nrepl-output-face
                              rear-nonsticky (face))))


;;; server messages
(defun nrepl-current-session ()
  (with-current-buffer nrepl-connection-buffer
    nrepl-session))

(defun nrepl-current-tooling-session ()
  (with-current-buffer nrepl-connection-buffer
    nrepl-tooling-session))

(defun nrepl-next-request-id ()
  (with-current-buffer nrepl-connection-buffer
    (number-to-string (incf nrepl-request-counter))))

(defun nrepl-send-request (request callback)
  (let* ((request-id (nrepl-next-request-id))
         (message (nrepl-bencode (append (list "id" request-id) request))))
    (puthash request-id callback nrepl-requests)
    (nrepl-write-message nrepl-connection-buffer message)))

(defun nrepl-create-client-session (callback)
  (nrepl-send-request '("op" "clone")
                      callback))

(defun nrepl-send-stdin (input callback)
  (nrepl-send-request (list "op" "stdin"
                            "stdin" input
                            "session" (nrepl-current-session))
                      callback))

(defun nrepl-send-interrupt (pending-request-id callback)
  (nrepl-send-request (list "op" "interrupt"
                            "session" (nrepl-current-session)
                            "interrupt-id" pending-request-id)
                      callback))

(defun nrepl-eval-request (input &optional ns session)
  (append (if ns (list "ns" ns))
          (list
           "op" "eval"
           "session" (or session (nrepl-current-session))
           "code" input)))

(defun nrepl-send-string (input callback &optional ns session)
  (nrepl-send-request (nrepl-eval-request input ns session) callback))

(defun nrepl-sync-request-handler (buffer)
  (nrepl-make-response-handler buffer
                               (lambda (buffer value)
                                 (setq nrepl-sync-response
                                       (plist-put nrepl-sync-response :value value)))
                               (lambda (buffer out)
                                 (let ((so-far (plist-get nrepl-sync-response :stdout)))
                                   (setq nrepl-sync-response
                                         (plist-put nrepl-sync-response
                                                    :stdout (concat so-far out)))))
                               (lambda (buffer err)
                                 (let ((so-far (plist-get nrepl-sync-response :stderr)))
                                   (setq nrepl-sync-response
                                         (plist-put nrepl-sync-response
                                                    :stderr (concat so-far err)))))
                               (lambda (buffer)
                                 (setq nrepl-sync-response
                                       (plist-put nrepl-sync-response :done t)))))

(defun nrepl-send-request-sync (request)
  "Send a request to the backend synchronously (discouraged).
The result is a plist with keys :value, :stderr and :stdout."
  (with-current-buffer nrepl-connection-buffer
    (setq nrepl-sync-response nil)
    (nrepl-send-request request (nrepl-sync-request-handler (current-buffer)))
    (while (or (null nrepl-sync-response)
               (null (plist-get nrepl-sync-response :done)))
      (accept-process-output nil 0.005))
    nrepl-sync-response))

(defun nrepl-send-string-sync (input &optional ns session)
  (nrepl-send-request-sync (nrepl-eval-request input ns session)))

(defalias 'nrepl-eval 'nrepl-send-string-sync)
(defalias 'nrepl-eval-async 'nrepl-send-string)

(defun nrepl-send-input (&optional newline)
  "Goto to the end of the input and send the current input.
If NEWLINE is true then add a newline at the end of the input."
  (unless (nrepl-in-input-area-p)
    (error "No input at point"))
  (goto-char (point-max))
  (let ((end (point)))             ; end of input, without the newline
    (nrepl-add-to-input-history (buffer-substring nrepl-input-start-mark end))
    (when newline
      (insert "\n")
      (nrepl-show-maximum-output))
    (let ((inhibit-modification-hooks t))
      (add-text-properties nrepl-input-start-mark
                           (point)
                           `(nrepl-old-input
                             ,(incf nrepl-old-input-counter))))
    (let ((overlay (make-overlay nrepl-input-start-mark end)))
      ;; These properties are on an overlay so that they won't be taken
      ;; by kill/yank.
      (overlay-put overlay 'read-only t)
      (overlay-put overlay 'face 'nrepl-input-face)))
  (let* ((input (nrepl-current-input))
         (form (if (and (not (string-match "\\`[ \t\r\n]*\\'" input)) nrepl-use-pretty-printing)
                   (format "(clojure.pprint/pprint %s)" input) input)))
    (goto-char (point-max))
    (nrepl-mark-input-start)
    (nrepl-mark-output-start)
    (nrepl-send-string form (nrepl-handler (current-buffer)) nrepl-buffer-ns)))

(defun nrepl-newline-and-indent ()
  "Insert a newline, then indent the next line.
Restrict the buffer from the prompt for indentation, to avoid being
confused by strange characters (like unmatched quotes) appearing
earlier in the buffer."
  (interactive)
  (save-restriction
    (narrow-to-region nrepl-prompt-start-mark (point-max))
    (insert "\n")
    (lisp-indent-line)))

(defun nrepl-indent-and-complete-symbol ()
  "Indent the current line and perform symbol completion.
First indent the line. If indenting doesn't move point, complete
the symbol. "
  (interactive)
  (let ((pos (point)))
    (lisp-indent-line)
    (when (= pos (point))
      (if (save-excursion (re-search-backward "[^() \n\t\r]+\\=" nil t))
          (completion-at-point)))))

(defun nrepl-kill-input ()
  "Kill all text from the prompt to point."
  (interactive)
  (cond ((< (marker-position nrepl-input-start-mark) (point))
         (kill-region nrepl-input-start-mark (point)))
        ((= (point) (marker-position nrepl-input-start-mark))
         (nrepl-delete-current-input))))

(defun nrepl-input-complete-p (start end)
  "Return t if the region from START to END contains a complete sexp."
  (save-excursion
    (goto-char start)
    (cond ((looking-at "\\s *[@'`#]?[(\"]")
           (ignore-errors
             (save-restriction
               (narrow-to-region start end)
               ;; Keep stepping over blanks and sexps until the end of
               ;; buffer is reached or an error occurs. Tolerate extra
               ;; close parens.
               (loop do (skip-chars-forward " \t\r\n)")
                     until (eobp)
                     do (forward-sexp))
               t)))
          (t t))))

(defun nrepl-return (&optional end-of-input)
  "Evaluate the current input string, or insert a newline.
Send the current input ony if a whole expression has been entered,
i.e. the parenthesis are matched.
With prefix argument send the input even if the parenthesis are not
balanced."
  (interactive "P")
  (cond
   (end-of-input
    (nrepl-send-input))
   ((and (get-text-property (point) 'nrepl-old-input)
         (< (point) nrepl-input-start-mark))
    (nrepl-grab-old-input end-of-input)
    (nrepl-recenter-if-needed))
   ((nrepl-input-complete-p nrepl-input-start-mark (point-max))
    (nrepl-send-input t))
   (t
    (nrepl-newline-and-indent)
    (message "[input not complete]"))))

(defun nrepl-recenter-if-needed ()
  "Make sure that (point) is visible."
  (unless (pos-visible-in-window-p (point-max))
    (save-excursion
      (goto-char (point-max))
      (recenter -1))))

(defun nrepl-grab-old-input (replace)
  "Resend the old REPL input at point.
If replace is non-nil the current input is replaced with the old
input; otherwise the new input is appended.  The old input has the
text property `nrepl-old-input'."
  (multiple-value-bind (beg end) (nrepl-property-bounds 'nrepl-old-input)
    (let ((old-input (buffer-substring beg end)) ;;preserve
          ;;properties, they will be removed later
          (offset (- (point) beg)))
      ;; Append the old input or replace the current input
      (cond (replace (goto-char nrepl-input-start-mark))
            (t (goto-char (point-max))
               (unless (eq (char-before) ?\ )
                 (insert " "))))
      (delete-region (point) (point-max))
      (save-excursion
        (insert old-input)
        (when (equal (char-before) ?\n)
          (delete-char -1)))
      (forward-char offset))))

(defun nrepl-closing-return ()
  "Evaluate the current input string after closing all open lists."
  (interactive)
  (goto-char (point-max))
  (save-restriction
    (narrow-to-region nrepl-input-start-mark (point))
    (while (ignore-errors (save-excursion (backward-up-list 1)) t)
      (insert ")")))
  (nrepl-return))

(defun nrepl-toggle-pretty-printing ()
  "Toggle pretty-printing in the REPL."
  (interactive)
  (setq nrepl-use-pretty-printing (not nrepl-use-pretty-printing))
  (message "Pretty printing in nREPL %s."
           (if nrepl-use-pretty-printing "enabled" "disabled")))

(defvar nrepl-clear-buffer-hook)

(defun nrepl-clear-buffer ()
  "Delete the output generated by the Clojure process."
  (interactive)
  (let ((inhibit-read-only t))
    (delete-region (point-min) nrepl-prompt-start-mark)
    (delete-region nrepl-output-start nrepl-output-end)
    (when (< (point) nrepl-input-start-mark)
      (goto-char nrepl-input-start-mark))
    (recenter t))
  (run-hooks 'nrepl-clear-buffer-hook))

(defun nrepl-find-and-clear-repl-buffer ()
  "Finds the `nrepl-nrepl-buffer`, clears it and returns to the
buffer in which the command was invoked."
  (interactive)
  (let ((origin-buffer (current-buffer)))
    (switch-to-buffer nrepl-nrepl-buffer)
    (nrepl-clear-buffer)
    (switch-to-buffer origin-buffer)))

(defun nrepl-input-line-beginning-position ()
  (save-excursion
    (goto-char nrepl-input-start-mark)
    (line-beginning-position)))

(defun nrepl-clear-output ()
  "Delete the output inserted since the last input."
  (interactive)
  (let ((start (save-excursion
                 (nrepl-previous-prompt)
                 (ignore-errors (forward-sexp))
                 (forward-line)
                 (point)))
        (end (1- (nrepl-input-line-beginning-position))))
    (when (< start end)
      (let ((inhibit-read-only t))
        (delete-region start end)
        (save-excursion
          (goto-char start)
          (insert
           (propertize ";;; output cleared" 'face 'font-lock-comment-face)))))))

(defun nrepl-find-ns ()
  (or (save-restriction
        (widen)
        (clojure-find-ns))
      "user"))

(defun nrepl-current-ns ()
  "Return the ns in the current context.
 If `nrepl-buffer-ns' has a value then return that, otherwise
 search for and read a `ns' form."
  (let ((ns nrepl-buffer-ns))
    (or (and (string= ns "user")
             (nrepl-find-ns))
        ns)))

;;; Words of inspiration
(defun nrepl-user-first-name ()
  "Find the current user's first name."
  (let ((name (if (string= (user-full-name) "")
                  (user-login-name)
                (user-full-name))))
    (string-match "^[^ ]*" name)
    (capitalize (match-string 0 name))))

(defvar nrepl-words-of-inspiration
  `("The best way to predict the future is to invent it. -Alan Kay"
    "A point of view is worth 80 IQ points. -Alan Kay"
    "Lisp isn't a language, it's a building material. -Alan Kay"
    "Simple things should be simple, complex things should be possible. -Alan Kay"
    "Measuring programming progress by lines of code is like measuring aircraft building progress by weight. -Bill Gates"
    "Controlling complexity is the essence of computer programming. -Brian Kernighan"
    "The unavoidable price of reliability is simplicity. -C.A.R. Hoare"
    "You're bound to be unhappy if you optimize everything. -Donald Knuth"
    "Simplicity is prerequisite for reliability. -Edsger W. Dijkstra"
    "Deleted code is debugged code. -Jeff Sickel"
    "The key to performance is elegance, not battalions of special cases. -Jon Bentley and Doug McIlroy"
    "First, solve the problem. Then, write the code. -John Johnson"
    "Simplicity is the ultimate sophistication. -Leonardo da Vinci"
    "Programming is not about typing... it's about thinking. -Rich Hickey"
    "Design is about pulling things apart. -Rich Hickey"
    "Programmers know the benefits of everything and the tradeoffs of nothing. -Rich Hickey"
    "Code never lies, comments sometimes do. -Ron Jeffries"
    "Take this nREPL, brother, and may it serve you well."
    "Let the hacking commence!"
    "Hacks and glory await!"
    "Hack and be merry!"
    "Your hacking starts... NOW!"
    "May the Source be with you!"
    "May the Source shine upon thy nREPL!"
    ,(format "%s, this could be the start of a beautiful program."
             (nrepl-user-first-name)))
  "Scientifically-proven optimal words of hackerish encouragement.")

(defun nrepl-random-words-of-inspiration ()
  "Select a random entry from `nrepl-words-of-inspiration'."
  (eval (nth (random (length nrepl-words-of-inspiration))
             nrepl-words-of-inspiration)))

(defun nrepl-insert-banner (ns)
  "Insert REPL banner, taking into account NS."
  (when (zerop (buffer-size))
    (let ((welcome (concat "; nREPL " nrepl-current-version)))
      (insert (propertize welcome 'face 'font-lock-comment-face))))
  (goto-char (point-max))
  (nrepl-mark-output-start)
  (nrepl-mark-input-start)
  (nrepl-insert-prompt ns))

(defun nrepl-init-repl-buffer (connection buffer &optional noprompt)
  (with-current-buffer buffer
    (unless (eq major-mode 'nrepl-mode)
      (nrepl-mode))
    (nrepl-reset-markers)
    (unless noprompt
      (nrepl-insert-banner nrepl-buffer-ns))
    (current-buffer)))

(defun nrepl-repl-buffer (&optional noprompt)
  "Return the repl buffer, create if necessary."
  (let ((buffer (get-buffer nrepl-nrepl-buffer)))
    (or (if (buffer-live-p buffer) buffer)
        (let ((connection (get-process nrepl-connection-buffer)))
          (nrepl-init-repl-buffer connection (get-buffer-create nrepl-nrepl-buffer))))))

(defun nrepl-switch-to-repl-buffer ()
  "Select the repl buffer, when possible in an existing window.

Hint: You can use `display-buffer-reuse-frames' and
`special-display-buffer-names' to customize the frame in which
the buffer should appear."
  (interactive)
  (if (not (get-buffer nrepl-connection-buffer))
      (message "No active nREPL connection.")
    (pop-to-buffer (nrepl-repl-buffer))
    (goto-char (point-max))))

(defun nrepl-set-ns (ns)
  "Switch the namespace of the nREPL buffer to ns."
  (interactive (list (nrepl-current-ns)))
  (with-current-buffer nrepl-nrepl-buffer
    (nrepl-send-string (format "(in-ns '%s)" ns) (nrepl-handler (current-buffer)))))

(defun nrepl-symbol-at-point ()
  "Return the name of the symbol at point, otherwise nil."
  (let ((str (thing-at-point 'symbol)))
    (and str
         (not (equal str (concat (nrepl-find-ns) "> ")))
         (not (equal str ""))
         (substring-no-properties str))))

;; this is horrible, but with async callbacks we can't rely on dynamic scope
(defvar nrepl-ido-ns nil)

(defun nrepl-ido-form (ns)
  `(concat (if (find-ns (symbol ,ns))
               (map name (concat (keys (ns-interns (symbol ,ns)))
                                 (keys (ns-refers (symbol ,ns))))))
           (if (not= "" ,ns) [".."])
           (->> (all-ns)
             (map (fn [n]
                      (re-find (re-pattern (str "^" (if (not= ,ns "")
                                                        (str ,ns "\\."))
                                                "[^\\.]+"))
                               (str n))))
             (filter identity)
             (map (fn [n] (str n "/")))
             (into (hash-set)))))

(defun nrepl-ido-up-ns (ns)
  (mapconcat 'identity (butlast (split-string ns "\\.")) "."))

(defun nrepl-ido-select (selected targets callback)
  ;; TODO: immediate RET gives "" as selected for some reason
  ;; this is an OK workaround though
  (cond ((equal "" selected)
         (nrepl-ido-select (car targets) targets callback))
        ((equal "/" (substring selected -1)) ; selected a namespace
         (nrepl-ido-read-var (substring selected 0 -1) callback))
        ((equal ".." selected)
         (nrepl-ido-read-var (nrepl-ido-up-ns nrepl-ido-ns) callback))
        ;; non ido variable selection techniques don't return qualified symbols, so this shouldn't either
        (t (funcall callback selected))))

(defun nrepl-ido-read-var-handler (ido-callback buffer)
  (lexical-let ((ido-callback ido-callback))
    (nrepl-make-response-handler buffer
                                 (lambda (buffer value)
                                   ;; make sure to eval the callback in the buffer that the symbol was requested from so we get the right namespace
                                   (with-current-buffer buffer
                                     (let* ((targets (car (read-from-string value)))
                                            (selected (ido-completing-read "Var: " targets nil t)))
                                       (nrepl-ido-select selected targets ido-callback))))
                                 nil nil nil)))

(defun nrepl-ido-read-var (ns ido-callback)
  ;; Have to be stateful =(
  (setq nrepl-ido-ns ns)
  (nrepl-send-string (prin1-to-string (nrepl-ido-form nrepl-ido-ns))
                     (nrepl-ido-read-var-handler ido-callback (current-buffer))
                     nrepl-buffer-ns
                     (nrepl-current-tooling-session)))

(defun nrepl-operator-before-point ()
  (ignore-errors
    (save-excursion
      (backward-up-list 1)
      (down-list 1)
      (nrepl-symbol-at-point))))

(defun nrepl-read-symbol-name (prompt callback &optional query)
  "Either read a symbol name or choose the one at point.
The user is prompted if a prefix argument is in effect, if there is no
symbol at point, or if QUERY is non-nil."
  (let ((symbol-name (nrepl-symbol-at-point)))
    (cond ((not (or current-prefix-arg query (not symbol-name)))
           (funcall callback symbol-name))
          (ido-mode (nrepl-ido-read-var nrepl-buffer-ns callback))
          (t (funcall callback (read-from-minibuffer prompt symbol-name))))))

(defun nrepl-doc-handler (symbol)
  (let ((form (format "(clojure.repl/doc %s)" symbol))
        (doc-buffer (nrepl-popup-buffer nrepl-doc-buffer t)))
    (nrepl-send-string form
                       (nrepl-popup-eval-out-handler doc-buffer)
                       nrepl-buffer-ns
                       (nrepl-current-tooling-session))))

(defun nrepl-doc (query)
  "Open a window with the docstring for the given QUERY.
Defaults to the symbol at point. With prefix arg or no symbol
under point, prompts for a var."
  (interactive "P")
  (nrepl-read-symbol-name "Symbol: " 'nrepl-doc-handler query))

(defun nrepl-src-handler (symbol)
  (let ((form (format "(clojure.repl/source %s)" symbol))
        (src-buffer (nrepl-popup-buffer nrepl-src-buffer t)))
    (with-current-buffer src-buffer
      (clojure-mode)
      (nrepl-popup-buffer-mode +1))
    (nrepl-send-string form
                       (nrepl-popup-eval-out-handler src-buffer)
                       nrepl-buffer-ns
                       (nrepl-current-tooling-session))))

(defun nrepl-src (query)
  "Open a window with the source for the given QUERY.
Defaults to the symbol at point. With prefix arg or no symbol
under point, prompts for a var."
  (interactive "P")
  (nrepl-read-symbol-name "Symbol: " 'nrepl-src-handler query))

;; TODO: implement reloading ns
(defun nrepl-eval-load-file (form)
  (let ((buffer (current-buffer)))
    (nrepl-send-string form (nrepl-interactive-eval-handler buffer))))

(defun nrepl-file-string (file)
  "Read the contents of a FILE and return as a string."
  (with-current-buffer (find-file-noselect file)
    (buffer-string)))

(defun nrepl-load-file-op (filename)
  (nrepl-send-load-file (nrepl-file-string filename)
                        filename
                        (file-name-nondirectory filename)))

(defun nrepl-load-file-core (filename)
  (let ((fn (replace-regexp-in-string
             "\\\\" "\\\\\\\\"
             (convert-standard-filename (expand-file-name filename)))))
    (nrepl-eval-load-file
     (format "(clojure.core/load-file \"%s\")\n(in-ns '%s)\n"
             fn (nrepl-find-ns)))))

(defun nrepl-dispatch-load-file (filename)
  (if (nrepl-op-supported-p "load-file")
      (nrepl-load-file-op filename)
    (nrepl-load-file-core filename)))

(defun nrepl-load-file (filename)
  "Load the clojure file FILENAME."
  (interactive (list
                (read-file-name "Load file: " nil nil
                                nil (if (buffer-file-name)
                                        (file-name-nondirectory
                                         (buffer-file-name))))))
  (nrepl-dispatch-load-file filename)
  (message "Loading %s..." filename))

(defun nrepl-load-current-buffer ()
  "Load current buffer's file."
  (interactive)
  (check-parens)
  (remove-overlays)
  (unless buffer-file-name
    (error "Buffer %s is not associated with a file" (buffer-name)))
  (when (and (buffer-modified-p)
             (y-or-n-p (format "Save file %s? " (buffer-file-name))))
    (save-buffer))
  (nrepl-load-file (buffer-file-name)))

;;; interrupt
(defun nrepl-interrupt-handler (buffer)
  (nrepl-make-response-handler buffer nil nil nil nil))

(defun nrepl-hash-keys (hashtable)
  (let ((keys '()))
    (maphash (lambda (k v) (setq keys (cons k keys))) hashtable)
    keys))

(defun nrepl-interrupt ()
  "Interrupt any pending evaluations."
  (interactive)
  (let ((pending-request-ids (nrepl-hash-keys nrepl-requests)))
    (dolist (request-id pending-request-ids)
      (nrepl-send-interrupt request-id (nrepl-interrupt-handler (current-buffer))))))

;;; server
(defun nrepl-server-filter (process output)
  (with-current-buffer (process-buffer process)
    (save-excursion
      (goto-char (point-max))
      (insert output)))
  (when (string-match "nREPL server started on port \\([0-9]+\\)" output)
    (let ((port (string-to-number (match-string 1 output))))
      (message (format "nREPL server started on %s" port))
      (nrepl "localhost" port))))

(defun nrepl-server-sentinel (process event)
  (let* ((b (process-buffer process))
         (problem (if (and b (buffer-live-p b))
                      (with-current-buffer b
                        (buffer-substring (point-min) (point-max)))
                    "")))
    (when b
      (kill-buffer b))
    (cond
     ((string-match "^killed" event)
      nil)
     ((string-match "^hangup" event)
      (nrepl-quit))
     ((string-match "Wrong number of arguments to repl task" problem)
      (error "Leiningen 2.x is required by nREPL.el"))
     (t (error "Could not start nREPL server: %s" problem)))))

;;;###autoload
(defun nrepl-enable-on-existing-clojure-buffers ()
  "Enable `nrepl-interaction-mode' on existing Clojure buffers."
  (interactive)
  (add-hook 'clojure-mode-hook 'clojure-enable-nrepl)
  (add-hook 'clojurescript-mode-hook 'clojure-enable-nrepl)
  (save-window-excursion
    (dolist (buffer (buffer-list))
      (with-current-buffer buffer
        (when (or (eq major-mode 'clojure-mode)
                  (eq major-mode 'clojurescript-mode))
          (clojure-enable-nrepl))))))

;;;###autoload
(defun nrepl-disable-on-existing-clojure-buffers ()
  "Disable `nrepl-interaction-mode' on existing Clojure buffers."
  (interactive)
  (save-window-excursion
    (dolist (buffer (buffer-list))
      (with-current-buffer buffer
        (when (or (eq major-mode 'clojure-mode)
                  (eq major-mode 'clojurescript-mode))
          (setq nrepl-buffer-ns "user")
          (clojure-disable-nrepl))))))

;;;###autoload
(defun nrepl-jack-in (&optional prompt-project)
  "Start a nREPL server for the current project and connect to it.
If PROMPT-PROJECT is t, then prompt for the project for which to
start the server."
  (interactive "P")
  (when (nrepl-check-for-nrepl-buffer)
    (let* ((cmd (if prompt-project
                   (format "cd %s && %s" (ido-read-directory-name "Project: ")
                           nrepl-server-command)
                  nrepl-server-command))
           (process (start-process-shell-command
                     "nrepl-server" nrepl-server-buffer cmd)))
      (set-process-filter process 'nrepl-server-filter)
      (set-process-sentinel process 'nrepl-server-sentinel)
      (set-process-coding-system process 'utf-8-unix 'utf-8-unix)
      (message "Starting nREPL server..."))))

(defun nrepl-check-for-nrepl-buffer ()
  "Check whether `nrepl-nrepl-buffer' already exists.
If so ask the user for confirmation."
  (if (get-buffer nrepl-nrepl-buffer)
      (y-or-n-p "An nREPL buffer already exists. Do you really want to create a new one?")
    t))

(defun nrepl-quit ()
  "Quit the nrepl server."
  (interactive)
  (dolist (buf-name `(,nrepl-connection-buffer
                      ,nrepl-server-buffer
                      ,nrepl-nrepl-buffer
                      ,nrepl-error-buffer
                      ,nrepl-doc-buffer
                      ,nrepl-src-buffer
                      ,nrepl-macroexpansion-buffer))
    (when (get-buffer-process buf-name)
      (delete-process (get-buffer-process buf-name)))
    (when (get-buffer buf-name)
      (kill-buffer buf-name)))
  (nrepl-disable-on-existing-clojure-buffers))

(defun nrepl-restart (&optional prompt-project)
  "Quit nrepl and restart it.
If PROMPT-PROJECT is t, then prompt for the project in which to
restart the server."
  (interactive)
  (nrepl-quit)
  (nrepl-jack-in current-prefix-arg))

;;; client
(defun nrepl-op-supported-p (op)
  "Return t iff the given operation is supported by nREPL server."
  (with-current-buffer nrepl-connection-buffer
    (if (and nrepl-ops (assoc op nrepl-ops))
        t)))

(defun nrepl-describe-handler (process-buffer)
  (lexical-let ((buffer process-buffer))
    (lambda (response)
      (nrepl-dbind-response response (ops)
        (cond (ops
               (with-current-buffer buffer
                 (setq nrepl-ops ops))))))))

(defun nrepl-describe-session (process)
  (let ((buffer (process-buffer process)))
    (nrepl-send-request (list "op" "describe")
                        (nrepl-describe-handler buffer))))

(defun nrepl-create-nrepl-buffer (process)
  (nrepl-init-repl-buffer
   process
   (let ((buf (generate-new-buffer-name nrepl-nrepl-buffer)))
     (pop-to-buffer buf)
     buf)))

(defun nrepl-new-tooling-session-handler (process)
  (lexical-let ((process process))
    (lambda (response)
      (nrepl-dbind-response response (id new-session)
        (cond (new-session
               (with-current-buffer (process-buffer process)
                 (setq nrepl-tooling-session new-session)
                 (remhash id nrepl-requests))))))))

(defun nrepl-new-session-handler (process &optional create-nrepl-buffer-p)
  (lexical-let ((process process)
                (create-nrepl-buffer-p create-nrepl-buffer-p))
    (lambda (response)
      (nrepl-dbind-response response (id new-session)
        (cond (new-session
               (with-current-buffer (process-buffer process)
                 (message "Connected.  %s" (nrepl-random-words-of-inspiration))
                 (setq nrepl-session new-session)
                 (remhash id nrepl-requests)
                 (if create-nrepl-buffer-p
                     (nrepl-create-nrepl-buffer process))
                 (run-hooks 'nrepl-connected-hook))))))))

(defun nrepl-init-client-sessions (process)
  (nrepl-create-client-session (nrepl-new-session-handler process t))
  (nrepl-create-client-session (nrepl-new-tooling-session-handler process)))

(defun nrepl-connect (host port)
  "Connect to a running nREPL server running on HOST and PORT."
  (message "Connecting to nREPL on %s:%s..." host port)
  (let ((process (open-network-stream "nrepl" nrepl-connection-buffer host
                                      port)))
    (set-process-filter process 'nrepl-net-filter)
    (set-process-sentinel process 'nrepl-sentinel)
    (set-process-coding-system process 'utf-8-unix 'utf-8-unix)
    (nrepl-init-client-sessions process)
    (nrepl-describe-session process)
    process))


;;;###autoload
(add-hook 'nrepl-connected-hook 'nrepl-enable-on-existing-clojure-buffers)
(add-hook 'nrepl-disconnected-hook 'nrepl-disable-on-existing-clojure-buffers)

;;;###autoload
(defun nrepl (host port)
  (interactive (list (read-string "Host: " nrepl-host nil nrepl-host)
                     (string-to-number (read-string "Port: " nrepl-port nil nrepl-port))))
  (when (nrepl-check-for-nrepl-buffer)
    (nrepl-connect host port)))

(provide 'nrepl)

;; Local Variables:
;; byte-compile-warnings: (not cl-functions)
;; End:

;;; nrepl.el ends here<|MERGE_RESOLUTION|>--- conflicted
+++ resolved
@@ -917,12 +917,8 @@
 preceding point and display the result in a macroexpansion
 buffer."
   (interactive)
-<<<<<<< HEAD
-  (nrepl-macroexpand-expr 'clojure.walk/macroexpand-all (nrepl-sexp-at-point)))
-=======
-  (nrepl-macroexpand-expr
-   'clojure.walk/macroexpand-all (nrepl-last-expression)))
->>>>>>> 66fcc468
+  (nrepl-macroexpand-expr 
+   'clojure.walk/macroexpand-all (nrepl-sexp-at-point)))
 
 (defun nrepl-macroexpand-all-inplace ()
   (interactive)
