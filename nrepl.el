--- conflicted
+++ resolved
@@ -176,16 +176,9 @@
   (interactive)
   (with-current-buffer "*nrepl*"
     (let* ((input (buffer-substring nrepl-prompt-location (point-max)))
-<<<<<<< HEAD
-           (message (concat "d" (apply 'concat 
-                                      (mapcar 'nrepl-netstring
-                                               (list "op" "eval"                                                                      "code" input))) "e")))
-=======
            (message (apply 'format "d%s%s%s%se"
                            (mapcar 'nrepl-netstring (list "op" "eval"
                                                           "code" input)))))
-      (message message)
->>>>>>> d09df2cc
       (nrepl-write-message "*nrepl-connection*" message))))
 
 ;;; server
