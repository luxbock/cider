;;; nrepl-client.el --- Client for Clojure nREPL

;; Copyright © 2012-2013 Tim King, Phil Hagelberg
;; Copyright © 2013 Bozhidar Batsov, Hugo Duncan, Steve Purcell
;;
;; Author: Tim King <kingtim@gmail.com>
;;         Phil Hagelberg <technomancy@gmail.com>
;;         Bozhidar Batsov <bozhidar@batsov.com>
;;         Hugo Duncan <hugo@hugoduncan.org>
;;         Steve Purcell <steve@sanityinc.com>

;; This program is free software: you can redistribute it and/or modify
;; it under the terms of the GNU General Public License as published by
;; the Free Software Foundation, either version 3 of the License, or
;; (at your option) any later version.

;; This program is distributed in the hope that it will be useful,
;; but WITHOUT ANY WARRANTY; without even the implied warranty of
;; MERCHANTABILITY or FITNESS FOR A PARTICULAR PURPOSE.  See the
;; GNU General Public License for more details.

;; You should have received a copy of the GNU General Public License
;; along with this program.  If not, see <http://www.gnu.org/licenses/>.

;; This file is not part of GNU Emacs.

;;; Commentary:

;; Provides an Emacs Lisp client to connect to Clojure nREPL servers.

;;; Code:
(require 'clojure-mode)
(require 'dash)
(require 'thingatpt)
(require 'etags)
(require 'ansi-color)
(require 'ewoc)
(require 'cl-lib)
(require 'cider-util)


(defgroup nrepl nil
  "Interaction with the Clojure nREPL Server."
  :prefix "nrepl-"
  :group 'applications)

(defcustom nrepl-buffer-name-separator " "
  "Used in constructing the REPL buffer name.
The `nrepl-buffer-name-separator' separates `nrepl' from the project name."
  :type '(string)
  :group 'nrepl)

(defcustom nrepl-buffer-name-show-port nil
  "Show the connection port in the nrepl REPL buffer name, if set to t."
  :type 'boolean
  :group 'nrepl)

(defcustom nrepl-connected-hook nil
  "List of functions to call when connecting to the nREPL server."
  :type 'hook
  :group 'nrepl)

(defcustom nrepl-disconnected-hook nil
  "List of functions to call when disconnected from the nREPL server."
  :type 'hook
  :group 'nrepl)

(defcustom nrepl-file-loaded-hook nil
  "List of functions to call when a load file has completed."
  :type 'hook
  :group 'nrepl)

(defcustom nrepl-accept-types
  (let* ((base-types '("text/plain" "text/xml" "application/url"
                       "application/clojure" "application/edn"
                       "application/json" "application/javascript"))
         (image-type-string (lambda (i) (format "image/%s" (symbol-name i))))
         (image-types (->> '(jpeg gif png svg)
                        (-filter 'image-type-available-p)
                        (-map image-type-string)))
         (types (if (require 'shr nil t)
                    (cons "text/html" (append image-types base-types))
                  (append image-types base-types))))
    (mapconcat 'identity types ","))
  "Comma-separated list of acceptable content types."
  :type 'list
  :group 'nrepl)

(defcustom nrepl-host "127.0.0.1"
  "The default hostname (or IP address) to connect to."
  :type 'string
  :group 'nrepl)

(defcustom nrepl-port nil
  "The default port to connect to."
  :type 'string
  :group 'nrepl)

(defvar nrepl-repl-requires-sexp "(apply require '[[clojure.repl :refer (source apropos dir pst doc find-doc)] [clojure.java.javadoc :refer (javadoc)] [clojure.pprint :refer (pp pprint)]])"
  "Things to require in the tooling session and the REPL buffer.")

(defvar nrepl-connection-buffer nil)
(defvar nrepl-server-buffer nil)
(defvar nrepl-repl-buffer nil)
(defvar nrepl-endpoint nil)
(defvar nrepl-project-dir nil)

(defconst nrepl-repl-buffer-name-template "*cider-repl%s*")
(defconst nrepl-connection-buffer-name-template "*nrepl-connection%s*")
(defconst nrepl-server-buffer-name-template "*nrepl-server%s*")

(defcustom nrepl-hide-special-buffers nil
  "Control the display of some special buffers in buffer switching commands.
When true some special buffers like the connection and the server
buffer will be hidden.")

(defun nrepl-apply-hide-special-buffers (buffer-name)
  "Apply a prefix to BUFFER-NAME that will hide the buffer."
  (concat (if nrepl-hide-special-buffers " " "") buffer-name))

(defun nrepl-buffer-name (buffer-name-template)
  "Generate a buffer name using BUFFER-NAME-TEMPLATE.

The name will include the project name if available.  The name will
also include the connection port if `nrepl-buffer-name-show-port' is true."
  (generate-new-buffer-name
   (let ((project-name (nrepl--project-name nrepl-project-dir))
         (nrepl-proj-port (cadr nrepl-endpoint)))
     (format
      buffer-name-template
      (concat (if project-name
                  (format "%s%s" nrepl-buffer-name-separator project-name) "")
              (if (and nrepl-proj-port nrepl-buffer-name-show-port)
                  (format ":%s" nrepl-proj-port) ""))))))

(defun nrepl-connection-buffer-name ()
  "Return the name of the connection buffer."
  (nrepl-apply-hide-special-buffers
   (nrepl-buffer-name nrepl-connection-buffer-name-template)))

(defun nrepl-server-buffer-name ()
  "Return the name of the server buffer."
  (nrepl-apply-hide-special-buffers
   (nrepl-buffer-name nrepl-server-buffer-name-template)))

;; buffer local declarations
(defvar nrepl-session nil
  "Current nREPL session id.")

(defvar nrepl-tooling-session nil
  "Current nREPL tooling session id.
To be used for tooling calls (i.e. completion, eldoc, etc)")

(defvar nrepl-request-counter 0
  "Continuation serial number counter.")

(defvar nrepl-pending-requests (make-hash-table :test 'equal))

(defvar nrepl-completed-requests (make-hash-table :test 'equal))

(defvar nrepl-buffer-ns "user"
  "Current Clojure namespace of this buffer.")

(defvar nrepl-sync-response nil
  "Result of the last sync request.")

(defvar nrepl-err-handler 'cider-default-err-handler
  "Evaluation error handler.")

(defvar nrepl-ops nil
  "Available nREPL server ops (from describe).")

(defun nrepl-make-variables-buffer-local (&rest variables)
  "Make all VARIABLES buffer local."
  (mapcar #'make-variable-buffer-local variables))

(nrepl-make-variables-buffer-local
 'nrepl-connection-buffer
 'nrepl-repl-buffer
 'nrepl-server-buffer
 'nrepl-endpoint
 'nrepl-project-dir
 'nrepl-ops
 'nrepl-session
 'nrepl-tooling-session
 'nrepl-request-counter
 'nrepl-pending-requests
 'nrepl-completed-requests
 'nrepl-done-requests
 'nrepl-buffer-ns
 'nrepl-sync-response)

;;; Bencode
;;; Adapted from http://www.emacswiki.org/emacs-en/bencode.el
;;; and modified to work with utf-8
(defun nrepl-bdecode-buffer ()
  "Decode a bencoded string in the current buffer starting at point."
  (cond ((looking-at "i\\([0-9]+\\)e")
         (goto-char (match-end 0))
         (string-to-number (match-string 1)))
        ((looking-at "\\([0-9]+\\):")
         (goto-char (match-end 0))
         (let ((start (point))
               (end (byte-to-position (+ (position-bytes (point))
                                         (string-to-number (match-string 1))))))
           (goto-char end)
           (buffer-substring-no-properties start end)))
        ((looking-at "l")
         (goto-char (match-end 0))
         (let (result item)
           (while (setq item (nrepl-bdecode-buffer))
             (setq result (cons item result)))
           (nreverse result)))
        ((looking-at "d")
         (goto-char (match-end 0))
         (let (dict key item)
           (while (setq item (nrepl-bdecode-buffer))
             (if key
                 (setq dict (cons (cons key item) dict)
                       key nil)
               (unless (stringp item)
                 (error "Dictionary keys have to be strings: %s" item))
               (setq key item)))
           (cons 'dict (nreverse dict))))
        ((looking-at "e")
         (goto-char (match-end 0))
         nil)
        (t
         (error "Cannot decode object: %d" (point)))))

(defun nrepl-decode (str)
  "Decode bencoded STR."
  (with-temp-buffer
    (save-excursion
      (insert str))
    (let ((result '()))
      (while (not (eobp))
        (setq result (cons (nrepl-bdecode-buffer) result)))
      (nreverse result))))

(defun nrepl-netstring (string)
  "Encode STRING in bencode."
  (let ((size (string-bytes string)))
    (format "%s:%s" size string)))

(defun nrepl-bencode (message)
  "Encode with bencode MESSAGE."
  (concat "d" (apply 'concat (mapcar 'nrepl-netstring message)) "e"))

;;; Response handlers
(defmacro nrepl-dbind-response (response keys &rest body)
  "Destructure an nREPL RESPONSE dict.
Bind the value of the provided KEYS and execute BODY."
  `(let ,(loop for key in keys
               collect `(,key (cdr (assoc ,(format "%s" key) ,response))))
     ,@body))

(put 'nrepl-dbind-response 'lisp-indent-function 2)

(defun nrepl-make-response-handler
 (buffer value-handler stdout-handler stderr-handler done-handler
         &optional eval-error-handler)
  "Make a response handler for BUFFER.
Uses the specified VALUE-HANDLER, STDOUT-HANDLER, STDERR-HANDLER,
DONE-HANDLER, and EVAL-ERROR-HANDLER as appropriate."
  (lexical-let ((buffer buffer)
                (value-handler value-handler)
                (stdout-handler stdout-handler)
                (stderr-handler stderr-handler)
                (done-handler done-handler)
                (eval-error-handler eval-error-handler))
    (lambda (response)
      (nrepl-dbind-response response (value ns out err status id ex root-ex
                                            session)
        (cond (value
               (with-current-buffer buffer
                 (if ns
                     (setq nrepl-buffer-ns ns)))
               (if value-handler
                   (funcall value-handler buffer value)))
              (out
               (if stdout-handler
                   (funcall stdout-handler buffer out)))
              (err
               (if stderr-handler
                   (funcall stderr-handler buffer err)))
              (status
               (if (member "interrupted" status)
                   (message "Evaluation interrupted."))
               (if (member "eval-error" status)
                   (funcall (or eval-error-handler nrepl-err-handler)
                            buffer ex root-ex session))
               (if (member "namespace-not-found" status)
                   (message "Namespace not found."))
               (if (member "need-input" status)
                   (cider-need-input buffer))
               (if (member "done" status)
                   (progn
                     (puthash id (gethash id nrepl-pending-requests) nrepl-completed-requests)
                     (remhash id nrepl-pending-requests)
                     (if done-handler
                         (funcall done-handler buffer))))))))))

;;; communication
(defun nrepl-default-handler (response)
  "Default handler which is invoked when no handler is found.
Handles message contained in RESPONSE."
<<<<<<< HEAD
  (nrepl-dbind-response response (out value content-type content-disposition)
    (cond (out (cider-emit-interactive-output out))
          (value (cider-display-value-handler
                  value content-disposition content-type)))))
=======
  (nrepl-dbind-response response (out value)
    (cond
     (out
      (cider-repl-emit-interactive-output out)))))
>>>>>>> 08b270e1

(defun nrepl-dispatch (response)
  "Dispatch the RESPONSE to associated callback.

First we check the list of pending requests for the callback to invoke
and afterwards we check the completed requests as well, since responses
could be received even for requests with status \"done\"."
  (nrepl-log-event response)
  (nrepl-dbind-response response (id)
    (let ((callback (or (gethash id nrepl-pending-requests)
                        (gethash id nrepl-completed-requests))))
      (if callback
          (funcall callback response)
        (nrepl-default-handler response)))))

(defun nrepl-net-decode ()
  "Decode the data in the current buffer.
Remove the processed data from the buffer if the decode successful."
  (let* ((start (point-min))
         (end (point-max))
         (data (buffer-substring start end)))
    (prog1
        (nrepl-decode data)
      (delete-region start end))))

(defun nrepl-net-process-input (process)
  "Handle all complete messages from PROCESS.
Assume that any error during decoding indicates an incomplete message."
  (with-current-buffer (process-buffer process)
    (let ((nrepl-connection-dispatch (current-buffer)))
      (ignore-errors
        (while (> (buffer-size) 1)
          (let ((responses (nrepl-net-decode)))
            (dolist (response responses)
              (nrepl-dispatch response))))))))

(defun nrepl-net-filter (process string)
  "Decode the message(s) from PROCESS contained in STRING and dispatch."
  (with-current-buffer (process-buffer process)
    (goto-char (point-max))
    (insert string))
  (nrepl-net-process-input process))

(defun nrepl-sentinel (process message)
  "Handle sentinel events from PROCESS.
Display MESSAGE and if the process is closed kill the
process buffer and run the hook `nrepl-disconnected-hook'."
  (message "nREPL connection closed: %s" message)
  (if (equal (process-status process) 'closed)
      (progn
        (with-current-buffer (process-buffer process)
          (when (get-buffer nrepl-repl-buffer)
            (kill-buffer nrepl-repl-buffer))
          (kill-buffer (current-buffer)))
        (run-hooks 'nrepl-disconnected-hook))))

(defun nrepl-write-message (process message)
  "Send the PROCESS the MESSAGE."
  (process-send-string process message))

;;; Log nREPL events

(defcustom nrepl-log-events nil
  "Log protocol events to the *nrepl-events* buffer."
  :type 'boolean
  :group 'nrepl)

(defconst nrepl-event-buffer-name "*nrepl-events*"
  "Event buffer for nREPL message logging.")

(defconst nrepl-event-buffer-max-size 50000
  "Maximum size for the nREPL event buffer.
Defaults to 50000 characters, which should be an insignificant
memory burdon, while providing reasonable history.")

(defconst nrepl-event-buffer-reduce-denominator 4
  "Divisor by which to reduce event buffer size.
When the maximum size for the nREPL event buffer is exceed, the
size of the buffer is reduced by one over this value.  Defaults
to 4, so that 1/4 of the buffer is removed, which should ensure
the buffer's maximum is reasonably utilised, while limiting the
number of buffer shrinking operations.")

(defun nrepl-log-event (msg)
  "Log the given MSG to the buffer given by `nrepl-event-buffer-name'.
The default buffer name is *nrepl-events*."
  (when nrepl-log-events
    (with-current-buffer (nrepl-events-buffer)
      (when (> (buffer-size) nrepl-event-buffer-max-size)
        (goto-char (/ (buffer-size) nrepl-event-buffer-reduce-denominator))
        (re-search-forward "^(" nil t)
        (delete-region (point-min) (- (point) 1)))
      (goto-char (point-max))
      (pp msg (current-buffer)))))

(defun nrepl-events-buffer ()
  "Return or create the buffer given by `nrepl-event-buffer-name'.
The default buffer name is *nrepl-events*."
  (or (get-buffer nrepl-event-buffer-name)
      (let ((buffer (get-buffer-create nrepl-event-buffer-name)))
        (with-current-buffer buffer
          (buffer-disable-undo)
          (setq-local comment-start ";")
          (setq-local comment-end ""))
        buffer)))

(defun nrepl-log-events (&optional disable)
  "Turn on event logging to *nrepl-events*.
With a prefix argument DISABLE, turn it off."
  (interactive "P")
  (setq nrepl-log-events (not disable)))


;;; Connections

;;; A connection is the communication between the nrepl.el client and an nrepl
;;; server.

(defvar nrepl-connection-dispatch nil
  "Bound to the connection a message was received on.
This is bound for the duration of the handling of that message")

(defvar nrepl-connection-list nil
  "A list of connections.")



(defun nrepl-make-connection-buffer ()
  "Create an nREPL connection buffer."
  (let ((buffer (generate-new-buffer (nrepl-connection-buffer-name))))
    (with-current-buffer buffer
      (buffer-disable-undo)
      (setq-local kill-buffer-query-functions nil))
    buffer))

(defun nrepl-current-connection-buffer ()
  "The connection to use for nREPL interaction."
  (or nrepl-connection-dispatch
      nrepl-connection-buffer
      (car (nrepl-connection-buffers))
      (error "No nREPL connection")))

(defun nrepl-connection-buffers ()
  "Clean up dead buffers from the `nrepl-connection-list'.
Return the connection list."
  (nrepl--connection-list-purge)
  nrepl-connection-list)

(defun nrepl--connection-list-purge ()
  "Clean up dead buffers from the `nrepl-connection-list'."
  (setq nrepl-connection-list
        (-remove (lambda (buffer)
                   (not (buffer-live-p (get-buffer buffer))))
                 nrepl-connection-list)))

(defun nrepl-make-repl-connection-default (connection-buffer)
  "Make the nREPL CONNECTION-BUFFER the default connection.
Moves CONNECITON-BUFFER to the front of `nrepl-connection-list'."
  (interactive (list nrepl-connection-buffer))
  (if connection-buffer
      ;; maintain the connection list in most recently used order
      (let ((buf-name (buffer-name (get-buffer connection-buffer))))
        (setq nrepl-connection-list
              (cons buf-name (delq buf-name nrepl-connection-list)))
        (nrepl--connections-refresh))
    (message "Not in an nREPL REPL buffer.")))

(defun nrepl--close-connection-buffer (connection-buffer)
  "Closes CONNECTION-BUFFER, removing it from `nrepl-connection-list'.
Also closes associated REPL and server buffers."
  (let ((nrepl-connection-dispatch connection-buffer))
     (let ((buffer (get-buffer connection-buffer)))
       (setq nrepl-connection-list
             (delq (buffer-name buffer) nrepl-connection-list))
       (when (buffer-live-p buffer)
         (dolist (buf-name `(,(buffer-local-value 'nrepl-repl-buffer buffer)
                             ,(buffer-local-value 'nrepl-server-buffer buffer)
                             ,buffer))
           (when buf-name
             (cider--close-buffer buf-name)))))))

;;; Connection browser
(defvar nrepl-connections-buffer-mode-map
  (let ((map (make-sparse-keymap)))
    (define-key map "d" 'nrepl-connections-make-default)
    (define-key map "g" 'nrepl-connection-browser)
    (define-key map (kbd "C-k") 'nrepl-connections-close-connection)
    (define-key map (kbd "RET") 'nrepl-connections-goto-connection)
    map))

(define-derived-mode nrepl-connections-buffer-mode cider-popup-buffer-mode
  "nREPL-Connections"
  "nREPL Connections Buffer Mode.
\\{nrepl-connections-buffer-mode-map}
\\{cider-popup-buffer-mode-map}"
  (setq-local truncate-lines t))

(defvar nrepl--connection-ewoc)
(defconst nrepl--connection-browser-buffer-name "*nrepl-connections*")

(defun nrepl-connection-browser ()
  "Open a browser buffer for nREPL connections."
  (interactive)
  (let ((buffer (get-buffer nrepl--connection-browser-buffer-name)))
    (if buffer
        (progn
          (nrepl--connections-refresh-buffer buffer)
          (unless (get-buffer-window buffer)
            (select-window (display-buffer buffer))))
      (nrepl--setup-connection-browser))))

(defun nrepl--connections-refresh ()
  "Refresh the connections buffer, if the buffer exists.
The connections buffer is determined by
`nrepl--connection-browser-buffer-name'"
  (let ((buffer (get-buffer nrepl--connection-browser-buffer-name)))
    (when buffer
      (nrepl--connections-refresh-buffer buffer))))

(defun nrepl--connections-refresh-buffer (buffer)
  "Refresh the connections BUFFER."
  (nrepl--update-connections-display
   (buffer-local-value 'nrepl--connection-ewoc buffer)
   nrepl-connection-list))

(defun nrepl--setup-connection-browser ()
  "Create a browser buffer for nREPL connections."
  (with-current-buffer (get-buffer-create nrepl--connection-browser-buffer-name)
    (let ((ewoc (ewoc-create
                         'nrepl--connection-pp
                         "  Host              Port   Project\n")))
      (setq-local nrepl--connection-ewoc ewoc)
      (nrepl--update-connections-display ewoc nrepl-connection-list)
      (setq buffer-read-only t)
      (nrepl-connections-buffer-mode)
      (display-buffer (current-buffer)))))

(defun nrepl--connection-pp (connection)
  "Print an nREPL CONNECTION to the current buffer."
  (let* ((buffer-read-only nil)
                 (buffer (get-buffer connection))
                 (endpoint (buffer-local-value 'nrepl-endpoint buffer)))
    (insert
     (format "%s %-16s %5s   %s"
             (if (equal connection (car nrepl-connection-list)) "*" " ")
             (car endpoint)
             (prin1-to-string (cadr endpoint))
             (or (nrepl--project-name
                  (buffer-local-value 'nrepl-project-dir buffer))
                 "")))))

(defun nrepl--project-name (path)
  "Extracts a project name from PATH, possibly nil.
The project name is the final component of PATH if not nil."
  (when path
    (file-name-nondirectory (directory-file-name path))))

(defun nrepl--update-connections-display (ewoc connections)
  "Update the connections EWOC to show CONNECTIONS."
  (ewoc-filter ewoc (lambda (n) (member n connections)))
  (let ((existing))
    (ewoc-map (lambda (n) (setq existing (cons n existing))) ewoc)
    (let ((added (-difference connections existing)))
      (mapc (apply-partially 'ewoc-enter-last ewoc) added)
      (save-excursion (ewoc-refresh ewoc)))))

(defun nrepl--ewoc-apply-at-point (f)
  "Apply function F to the ewoc node at point.
F is a function of two arguments, the ewoc and the data at point."
  (let* ((ewoc nrepl--connection-ewoc)
                 (node (and ewoc (ewoc-locate ewoc))))
    (when node
      (funcall f ewoc (ewoc-data node)))))

(defun nrepl-connections-make-default ()
  "Make default the connection at point in the connection browser."
  (interactive)
  (save-excursion
    (nrepl--ewoc-apply-at-point #'nrepl--connections-make-default)))

(defun nrepl--connections-make-default (ewoc data)
  "Make the connection in EWOC specified by DATA default.
Refreshes EWOC."
  (interactive)
  (nrepl-make-repl-connection-default data)
  (ewoc-refresh ewoc))

(defun nrepl-connections-close-connection ()
  "Close connection at point in the connection browser."
  (interactive)
  (nrepl--ewoc-apply-at-point #'nrepl--connections-close-connection))

(defun nrepl--connections-close-connection (ewoc data)
  "Close the connection in EWOC specified by DATA."
  (nrepl-close (get-buffer data))
  (nrepl--update-connections-display ewoc nrepl-connection-list))

(defun nrepl-connections-goto-connection ()
  "Goto connection at point in the connection browser."
  (interactive)
  (nrepl--ewoc-apply-at-point #'nrepl--connections-goto-connection))

(defun nrepl--connections-goto-connection (ewoc data)
  "Goto the REPL for the connection in EWOC specified by DATA."
  (let ((buffer (buffer-local-value 'nrepl-repl-buffer (get-buffer data))))
    (when buffer
      (select-window (display-buffer buffer)))))

;;; server messages

(defun nrepl-current-session ()
  "Return the current session."
  (with-current-buffer (nrepl-current-connection-buffer)
    nrepl-session))

(defun nrepl-current-tooling-session ()
  "Return the current tooling session."
  (with-current-buffer (nrepl-current-connection-buffer)
    nrepl-tooling-session))

(defun nrepl-next-request-id ()
  "Return the next request id."
  (with-current-buffer (nrepl-current-connection-buffer)
    (number-to-string (incf nrepl-request-counter))))

(defun nrepl-send-request (request &optional callback)
  "Send REQUEST and register response handler CALLBACK."
  (let* ((request-id (nrepl-next-request-id))
         (request (append (list "id" request-id) request))
         (message (nrepl-bencode request)))
    (nrepl-log-event request)
<<<<<<< HEAD
    (when callback
      (puthash request-id callback nrepl-requests))
=======
    (puthash request-id callback nrepl-pending-requests)
>>>>>>> 08b270e1
    (nrepl-write-message (nrepl-current-connection-buffer) message)))

(defun nrepl-create-client-session (callback)
  "Sent a request to create a new client session.
Response will be handled by CALLBACK."
  (nrepl-send-request '("op" "clone")
                      callback))

(defun nrepl-send-stdin (input callback)
  "Send a stdin message with INPUT.
Register CALLBACK as the response handler."
  (nrepl-send-request (list "op" "stdin"
                            "stdin" input
                            "session" (nrepl-current-session))
                      callback))

(defun nrepl-send-interrupt (pending-request-id callback)
  "Send an interrupt message for PENDING-REQUEST-ID.
Register CALLBACK as the response handler."
  (nrepl-send-request (list "op" "interrupt"
                            "session" (nrepl-current-session)
                            "interrupt-id" pending-request-id)
                      callback))

(defun nrepl-eval-request (input &optional ns session)
  "Send a request to eval INPUT.
If NS is non-nil, include it in the request.
Use SESSION if it is non-nil, otherwise use the current session."
  (append (if ns (list "ns" ns))
          (list
           "op" "eval"
           "session" (or session (nrepl-current-session))
           "code" input)))

(defun nrepl-send-string (input callback &optional ns session)
  "Send the request INPUT and register the CALLBACK as the response handler.
See command `nrepl-eval-request' for details on how NS and SESSION are processed."
  (nrepl-send-request (nrepl-eval-request input ns session) callback))

(defun nrepl-sync-request-handler (buffer)
  "Make a synchronous request handler for BUFFER."
  (nrepl-make-response-handler buffer
                               (lambda (buffer value)
                                 (setq nrepl-sync-response
                                       (plist-put nrepl-sync-response :value value)))
                               (lambda (buffer out)
                                 (let ((so-far (plist-get nrepl-sync-response :stdout)))
                                   (setq nrepl-sync-response
                                         (plist-put nrepl-sync-response
                                                    :stdout (concat so-far out)))))
                               (lambda (buffer err)
                                 (let ((so-far (plist-get nrepl-sync-response :stderr)))
                                   (setq nrepl-sync-response
                                         (plist-put nrepl-sync-response
                                                    :stderr (concat so-far err)))))
                               (lambda (buffer)
                                 (setq nrepl-sync-response
                                       (plist-put nrepl-sync-response :done t)))))

(defun nrepl-send-request-sync (request)
  "Send REQUEST to the backend synchronously (discouraged).
The result is a plist with keys :value, :stderr and :stdout."
  (with-current-buffer (nrepl-current-connection-buffer)
    (setq nrepl-sync-response nil)
    (nrepl-send-request request (nrepl-sync-request-handler (current-buffer)))
    (while (or (null nrepl-sync-response)
               (null (plist-get nrepl-sync-response :done)))
      (accept-process-output nil 0.005))
    nrepl-sync-response))

(defun nrepl-send-string-sync (input &optional ns session)
  "Send the INPUT to the backend synchronously.
See command `nrepl-eval-request' for details about how NS and SESSION
are processed."
  (nrepl-send-request-sync (nrepl-eval-request input ns session)))

;;; server
(defun nrepl-server-filter (process output)
  "Process nREPL server output from PROCESS contained in OUTPUT."
  (with-current-buffer (process-buffer process)
    (save-excursion
      (goto-char (point-max))
      (insert output)))
  (when (string-match "nREPL server started on port \\([0-9]+\\)" output)
    (let ((port (string-to-number (match-string 1 output))))
      (message (format "nREPL server started on %s" port))
      (with-current-buffer (process-buffer process)
        (let ((nrepl-process (nrepl-connect "localhost" port)))
          (setq nrepl-connection-buffer
                (buffer-name (process-buffer nrepl-process)))
          (with-current-buffer (process-buffer nrepl-process)
            (setq nrepl-server-buffer
                  (buffer-name (process-buffer process))
                  nrepl-project-dir
                  (buffer-local-value
                   'nrepl-project-dir (process-buffer process)))))))))

(defun nrepl-server-sentinel (process event)
  "Handle nREPL server PROCESS EVENT."
  (let* ((b (process-buffer process))
         (connection-buffer (buffer-local-value 'nrepl-connection-buffer b))
         (problem (if (and b (buffer-live-p b))
                      (with-current-buffer b
                        (buffer-substring (point-min) (point-max)))
                    "")))
    (when b
      (kill-buffer b))
    (cond
     ((string-match "^killed" event)
      nil)
     ((string-match "^hangup" event)
      (when connection-buffer
        (nrepl-close connection-buffer)))
     ((string-match "Wrong number of arguments to repl task" problem)
      (error "Leiningen 2.x is required by nREPL.el"))
     (t (error "Could not start nREPL server: %s" problem)))))

(defun nrepl-current-dir ()
  "Return the directory of the current buffer."
  (let ((file-name (buffer-file-name (current-buffer))))
    (or (when file-name
          (file-name-directory file-name))
        list-buffers-directory)))

(defun nrepl-project-directory-for (dir-name)
  "Return the project directory for the specified DIR-NAME."
  (when dir-name
    (locate-dominating-file dir-name "project.clj")))

(defun nrepl-check-for-repl-buffer (endpoint project-directory)
  "Check whether a matching connection buffer already exists.
Looks for buffers where `nrepl-endpoint' matches ENDPOINT,
or `nrepl-project-dir' matches PROJECT-DIRECTORY.
If so ask the user for confirmation."
  (if (cl-find-if
       (lambda (buffer)
         (let ((buffer (get-buffer buffer)))
           (or (and endpoint
                    (equal endpoint
                           (buffer-local-value 'nrepl-endpoint buffer)))
               (and project-directory
                    (equal project-directory
                           (buffer-local-value 'nrepl-project-dir buffer))))))
       (nrepl-connection-buffers))
      (y-or-n-p
       "An nREPL connection buffer already exists.  Do you really want to create a new one? ")
    t))

(defun nrepl-close (connection-buffer)
  "Close the nrepl connection for CONNECTION-BUFFER."
  (interactive (list (nrepl-current-connection-buffer)))
  (nrepl--close-connection-buffer connection-buffer)
  (run-hooks 'nrepl-disconnected-hook)
  (nrepl--connections-refresh))

;;; client
(defun nrepl-op-supported-p (op)
  "Return t iff the given operation OP is supported by nREPL server."
  (with-current-buffer (nrepl-current-connection-buffer)
    (if (and nrepl-ops (assoc op nrepl-ops))
        t)))

(defun nrepl-describe-handler (process-buffer)
  "Return a handler to describe into PROCESS-BUFFER."
  (lexical-let ((buffer process-buffer))
    (lambda (response)
      (nrepl-dbind-response response (ops)
        (cond (ops
               (with-current-buffer buffer
                 (setq nrepl-ops ops))))))))

(defun nrepl-describe-session (process)
  "Peform describe for the given server PROCESS."
  (let ((buffer (process-buffer process)))
    (nrepl-send-request (list "op" "describe")
                        (nrepl-describe-handler buffer))))

(defun nrepl-setup-default-namespaces (process)
  "Setup default namespaces for PROCESS."
  (let ((buffer (process-buffer process)))
    (with-current-buffer buffer
      (nrepl-send-string
       nrepl-repl-requires-sexp
       (nrepl-make-response-handler
        buffer nil
        (lambda (buffer out) (message out))
        (lambda (buffer err) (message err))
        nil)
       nrepl-buffer-ns
       nrepl-tooling-session))))

(defun nrepl-new-tooling-session-handler (process)
  "Create a new tooling session handler for PROCESS."
  (lexical-let ((process process))
    (lambda (response)
      (nrepl-dbind-response response (id new-session)
        (cond (new-session
               (with-current-buffer (process-buffer process)
                 (setq nrepl-tooling-session new-session)
                 (remhash id nrepl-pending-requests)
                 (nrepl-setup-default-namespaces process))))))))

(defun nrepl-new-session-handler (process no-repl-p)
  "Create a new session handler for PROCESS.
When NO-REPL-P is truthy, suppress creation of a REPL buffer."
  (lexical-let ((process process)
                (no-repl-p no-repl-p))
    (lambda (response)
      (nrepl-dbind-response response (id new-session)
        (remhash id nrepl-pending-requests)
        (cond (new-session
               (lexical-let ((connection-buffer (process-buffer process)))
                 (setq nrepl-session new-session
                       nrepl-connection-buffer connection-buffer)
                 (unless no-repl-p
                   (cider-make-repl process)
                   (nrepl-make-repl-connection-default connection-buffer))
                 (run-hooks 'nrepl-connected-hook))))))))

(defun nrepl-init-client-sessions (process no-repl-p)
  "Initialize client sessions for PROCESS.
When NO-REPL-P is truthy, suppress creation of a REPL buffer."
  (nrepl-create-client-session (nrepl-new-session-handler process no-repl-p))
  (nrepl-create-client-session (nrepl-new-tooling-session-handler process)))

(defun nrepl-connect (host port &optional no-repl-p)
  "Connect to a running nREPL server running on HOST and PORT.
When NO-REPL-P is truthy, suppress creation of a REPL buffer."
  (message "Connecting to nREPL on %s:%s..." host port)
  (let* ((nrepl-endpoint `(,host ,port))
         (process (open-network-stream "nrepl"
                                       (nrepl-make-connection-buffer) host
                                       port)))
    (set-process-filter process 'nrepl-net-filter)
    (set-process-sentinel process 'nrepl-sentinel)
    (set-process-coding-system process 'utf-8-unix 'utf-8-unix)
    (with-current-buffer (process-buffer process)
      (setq nrepl-endpoint `(,host ,port)))
    (let ((nrepl-connection-dispatch (buffer-name (process-buffer process))))
      (nrepl-init-client-sessions process no-repl-p)
      (nrepl-describe-session process))
    process))

(defun nrepl--port-from-file (file)
  "Attempts to read port from a file named by FILE."
  (let* ((dir (nrepl-project-directory-for (nrepl-current-dir)))
         (f (expand-file-name file dir)))
    (when (file-exists-p f)
      (with-temp-buffer
        (insert-file-contents f)
        (buffer-string)))))

(defun nrepl-default-port ()
  "Attempt to read port from .nrepl-port or target/repl-port.
Falls back to `nrepl-port' if not found."
  (or (nrepl--port-from-file ".nrepl-port")
      (nrepl--port-from-file "target/repl-port")
      nrepl-port))

(provide 'nrepl-client)
;;; nrepl-client.el ends here<|MERGE_RESOLUTION|>--- conflicted
+++ resolved
@@ -306,17 +306,10 @@
 (defun nrepl-default-handler (response)
   "Default handler which is invoked when no handler is found.
 Handles message contained in RESPONSE."
-<<<<<<< HEAD
   (nrepl-dbind-response response (out value content-type content-disposition)
-    (cond (out (cider-emit-interactive-output out))
+    (cond (out (cider-repl-emit-interactive-output out))
           (value (cider-display-value-handler
                   value content-disposition content-type)))))
-=======
-  (nrepl-dbind-response response (out value)
-    (cond
-     (out
-      (cider-repl-emit-interactive-output out)))))
->>>>>>> 08b270e1
 
 (defun nrepl-dispatch (response)
   "Dispatch the RESPONSE to associated callback.
@@ -649,12 +642,8 @@
          (request (append (list "id" request-id) request))
          (message (nrepl-bencode request)))
     (nrepl-log-event request)
-<<<<<<< HEAD
     (when callback
-      (puthash request-id callback nrepl-requests))
-=======
-    (puthash request-id callback nrepl-pending-requests)
->>>>>>> 08b270e1
+      (puthash request-id callback nrepl-pending-requests))
     (nrepl-write-message (nrepl-current-connection-buffer) message)))
 
 (defun nrepl-create-client-session (callback)
